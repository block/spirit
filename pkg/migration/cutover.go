--- conflicted
+++ resolved
@@ -100,84 +100,4 @@
 		c.newTable.QuotedName, c.table.QuotedName,
 	)
 	return serverLock.ExecUnderLock(ctx, []string{renameStatement})
-<<<<<<< HEAD
-=======
-}
-
-// algorithmGhost is the gh-ost cutover algorithm
-// as defined at https://github.com/github/gh-ost/issues/82
-func (c *CutOver) algorithmGhost(ctx context.Context) error {
-	serverLock, err := dbconn.NewTableLock(ctx, c.db, c.table, false, c.dbConfig, c.logger)
-	if err != nil {
-		return err
-	}
-	defer serverLock.Close()
-
-	// Flush all changes exhaustively.
-	if err := c.feed.Flush(ctx); err != nil {
-		return err
-	}
-	// This is a safety measure to ensure that there are no pending changes.
-	// They are not known to return errors, but we check them anyway in case
-	// a change of logic is introduced.
-	if !c.feed.AllChangesFlushed() {
-		return errors.New("not all changes flushed, final flush might be broken")
-	}
-	// Start the RENAME TABLE trx. This connection is
-	// described as C20 in the gh-ost docs.
-	trx, connectionID, err := dbconn.BeginStandardTrx(ctx, c.db, nil)
-	if err != nil {
-		return err
-	}
-	// We need to do either commit or rollback to free the connection
-	// Since the only statement was RENAME (DDL) rollback
-	// has no effect. We can just defer it to ensure it's freed.
-	defer trx.Rollback() //nolint: errcheck
-	// Start the rename operation, it's OK it will block inside
-	// of this go-routine.
-	var wg sync.WaitGroup
-	oldQuotedName := fmt.Sprintf("`%s`.`_%s_old`", c.table.SchemaName, c.table.TableName)
-	var renameErr error
-	wg.Add(1)
-	go func() {
-		query := fmt.Sprintf("RENAME TABLE %s TO %s, %s TO %s",
-			c.table.QuotedName, oldQuotedName,
-			c.newTable.QuotedName, c.table.QuotedName)
-		_, renameErr = trx.ExecContext(ctx, query)
-		wg.Done()
-	}()
-
-	// Check that the rename connection is alive and blocked in SHOW PROCESSLIST
-	// If this is TRUE then c10 can DROP TABLE tbl_old and then UNLOCK TABLES.
-	// If it is not TRUE, it will wait here, since we can't release the server
-	// lock until it has started.
-	if err := c.checkProcesslistForID(ctx, connectionID); err != nil {
-		return err
-	}
-	// In gh-ost they then DROP the sentry table here from C10.
-	// We do not need to do this because we only acquired a table
-	// lock on the original table, not on the original + sentry table.
-	// From C10 we can release the server lock.
-	if err = serverLock.Close(); err != nil {
-		return err
-	}
-	// Wait for the rename to complete from C20
-	wg.Wait()
-	return renameErr
-}
-
-func (c *CutOver) checkProcesslistForID(ctx context.Context, id int) error {
-	var state string
-	// try up to 10 times. This can be racey
-	for i := 0; i < 10; i++ {
-		err := c.db.QueryRowContext(ctx, "SELECT state FROM information_schema.processlist WHERE id = ? AND state = 'Waiting for table metadata lock'", id).Scan(&state)
-		if err != nil {
-			c.logger.Warnf("error checking processlist for id %d. Err: %s State: %s", id, err.Error(), state)
-			time.Sleep(time.Second)
-			continue
-		}
-		return nil
-	}
-	return fmt.Errorf("processlist id %d is not in the correct state", id)
->>>>>>> 2f2e85ef
 }