//nolint:dupword
package migration

import (
	"context"
	"fmt"
	"math"
	"sync"
	"testing"
	"time"

	"github.com/block/spirit/pkg/check"
	"github.com/block/spirit/pkg/copier"
	"github.com/block/spirit/pkg/dbconn"
	"github.com/block/spirit/pkg/metrics"
	"github.com/block/spirit/pkg/repl"
	"github.com/block/spirit/pkg/table"
	"github.com/block/spirit/pkg/testutils"
	"github.com/block/spirit/pkg/throttler"
	"github.com/go-sql-driver/mysql"
	"github.com/sirupsen/logrus"
	"github.com/stretchr/testify/assert"
	"github.com/stretchr/testify/require"
)

func TestVarcharNonBinaryComparable(t *testing.T) {
	testutils.RunSQL(t, `DROP TABLE IF EXISTS nonbinarycompatt1, _nonbinarycompatt1_new`)
	table := `CREATE TABLE nonbinarycompatt1 (
		uuid varchar(40) NOT NULL,
		name varchar(255) NOT NULL,
		PRIMARY KEY (uuid)
	)`
	testutils.RunSQL(t, table)
	cfg, err := mysql.ParseDSN(testutils.DSN())
	assert.NoError(t, err)

	m, err := NewRunner(&Migration{
		Host:     cfg.Addr,
		Username: cfg.User,
		Password: cfg.Passwd,
		Database: cfg.DBName,
		Threads:  16,
		Table:    "nonbinarycompatt1",
		Alter:    "ENGINE=InnoDB",
	})
	assert.NoError(t, err)                // everything is specified.
	assert.NoError(t, m.Run(t.Context())) // it's a non-binary comparable type (varchar)
	assert.NoError(t, m.Close())
}

// TestPartitioningSyntax tests that ALTERs that don't support ALGORITHM assertion
// are still supported. From https://github.com/block/spirit/issues/277
func TestPartitioningSyntax(t *testing.T) {
	testutils.RunSQL(t, `DROP TABLE IF EXISTS partt1, _partt1_new`)
	table := `CREATE TABLE partt1 (
		id INT NOT NULL PRIMARY KEY auto_increment,
		name varchar(255) NOT NULL
	)`
	testutils.RunSQL(t, table)
	cfg, err := mysql.ParseDSN(testutils.DSN())
	assert.NoError(t, err)
	m, err := NewRunner(&Migration{
		Host:     cfg.Addr,
		Username: cfg.User,
		Password: cfg.Passwd,
		Database: cfg.DBName,
		Threads:  16,
		Table:    "partt1",
		Alter:    "PARTITION BY KEY() PARTITIONS 8",
	})
	assert.NoError(t, err)
	assert.NoError(t, m.Run(t.Context()))
	assert.NoError(t, m.Close())
}

func TestVarbinary(t *testing.T) {
	testutils.RunSQL(t, `DROP TABLE IF EXISTS varbinaryt1, _varbinaryt1_new`)
	table := `CREATE TABLE varbinaryt1 (
		uuid varbinary(40) NOT NULL,
		name varchar(255) NOT NULL,
		PRIMARY KEY (uuid)
	)`
	testutils.RunSQL(t, table)
	testutils.RunSQL(t, "INSERT INTO varbinaryt1 (uuid, name) VALUES (UUID(), REPEAT('a', 200))")
	cfg, err := mysql.ParseDSN(testutils.DSN())
	assert.NoError(t, err)
	m, err := NewRunner(&Migration{
		Host:     cfg.Addr,
		Username: cfg.User,
		Password: cfg.Passwd,
		Database: cfg.DBName,
		Threads:  16,
		Table:    "varbinaryt1",
		Alter:    "ENGINE=InnoDB",
	})
	assert.NoError(t, err)                // everything is specified correctly.
	assert.NoError(t, m.Run(t.Context())) // varbinary is compatible.
	assert.False(t, m.usedInstantDDL)     // not possible
	assert.NoError(t, m.Close())
}

// TestDataFromBadSqlMode tests that data previously inserted like 0000-00-00 can still be migrated.
func TestDataFromBadSqlMode(t *testing.T) {
	testutils.RunSQL(t, `DROP TABLE IF EXISTS badsqlt1, _badsqlt1_new`)
	table := `CREATE TABLE badsqlt1 (
		id int not null primary key auto_increment,
		d date NOT NULL,
		t timestamp NOT NULL
	)`
	testutils.RunSQL(t, table)
	testutils.RunSQL(t, "INSERT IGNORE INTO badsqlt1 (d, t) VALUES ('0000-00-00', '0000-00-00 00:00:00'),('2020-02-00', '2020-02-30 00:00:00')")
	cfg, err := mysql.ParseDSN(testutils.DSN())
	assert.NoError(t, err)
	m, err := NewRunner(&Migration{
		Host:     cfg.Addr,
		Username: cfg.User,
		Password: cfg.Passwd,
		Database: cfg.DBName,
		Threads:  16,
		Table:    "badsqlt1",
		Alter:    "ENGINE=InnoDB",
	})
	assert.NoError(t, err)                // everything is specified correctly.
	assert.NoError(t, m.Run(t.Context())) // pk is compatible.
	assert.False(t, m.usedInstantDDL)     // not possible
	assert.NoError(t, m.Close())
}

func TestChangeDatatypeNoData(t *testing.T) {
	testutils.RunSQL(t, `DROP TABLE IF EXISTS cdatatypemytable`)
	table := `CREATE TABLE cdatatypemytable (
		id int(11) NOT NULL AUTO_INCREMENT,
		name varchar(255) NOT NULL,
		b varchar(255) NOT NULL, -- should be an int
		PRIMARY KEY (id)
	)`
	testutils.RunSQL(t, table)
	cfg, err := mysql.ParseDSN(testutils.DSN())
	assert.NoError(t, err)
	m, err := NewRunner(&Migration{
		Host:     cfg.Addr,
		Username: cfg.User,
		Password: cfg.Passwd,
		Database: cfg.DBName,
		Threads:  16,
		Table:    "cdatatypemytable",
		Alter:    "CHANGE b b INT", //nolint: dupword
	})
	assert.NoError(t, err)                // everything is specified correctly.
	assert.NoError(t, m.Run(t.Context())) // no data so no truncation is possible.
	assert.False(t, m.usedInstantDDL)
	assert.NoError(t, m.Close())
}

func TestChangeDatatypeDataLoss(t *testing.T) {
	testutils.RunSQL(t, `DROP TABLE IF EXISTS cdatalossmytable`)
	table := `CREATE TABLE cdatalossmytable (
		id int(11) NOT NULL AUTO_INCREMENT,
		name varchar(255) NOT NULL,
		b varchar(255) NOT NULL, -- should be an int
		PRIMARY KEY (id)
	)`
	testutils.RunSQL(t, table)
	testutils.RunSQL(t, "INSERT INTO cdatalossmytable (name, b) VALUES ('a', 'b')")
	cfg, err := mysql.ParseDSN(testutils.DSN())
	assert.NoError(t, err)
	m, err := NewRunner(&Migration{
		Host:     cfg.Addr,
		Username: cfg.User,
		Password: cfg.Passwd,
		Database: cfg.DBName,
		Threads:  16,
		Table:    "cdatalossmytable",
		Alter:    "CHANGE b b INT", //nolint: dupword
	})
	assert.NoError(t, err)              // everything is specified correctly.
	assert.Error(t, m.Run(t.Context())) // value 'b' can no convert cleanly to int.
	assert.NoError(t, m.Close())
}

func TestOnline(t *testing.T) {
	testutils.RunSQL(t, `DROP TABLE IF EXISTS testonline`)
	table := `CREATE TABLE testonline (
		id int(11) NOT NULL AUTO_INCREMENT,
		name varchar(255) NOT NULL,
		b varchar(255) NOT NULL, -- should be an int
		PRIMARY KEY (id)
	)`
	testutils.RunSQL(t, table)
	cfg, err := mysql.ParseDSN(testutils.DSN())
	assert.NoError(t, err)
	m, err := NewRunner(&Migration{
		Host:     cfg.Addr,
		Username: cfg.User,
		Password: cfg.Passwd,
		Database: cfg.DBName,
		Threads:  16,
		Table:    "testonline",
		Alter:    "CHANGE COLUMN b b int(11) NOT NULL", //nolint: dupword
	})
	assert.NoError(t, err)
	assert.NoError(t, m.Run(t.Context()))
	assert.False(t, m.usedInplaceDDL) // not possible
	assert.NoError(t, m.Close())

	// Create another table.
	testutils.RunSQL(t, `DROP TABLE IF EXISTS testonline2`)
	table = `CREATE TABLE testonline2 (
		id int(11) NOT NULL AUTO_INCREMENT,
		name varchar(255) NOT NULL,
		b varchar(255) NOT NULL, -- should be an int
		PRIMARY KEY (id)
	)`
	testutils.RunSQL(t, table)
	m, err = NewRunner(&Migration{
		Host:     cfg.Addr,
		Username: cfg.User,
		Password: cfg.Passwd,
		Database: cfg.DBName,
		Threads:  16,
		Table:    "testonline2",
		Alter:    "ADD c int(11) NOT NULL",
	})
	assert.NoError(t, err)
	err = m.Run(t.Context())
	assert.NoError(t, err)
	assert.False(t, m.usedInplaceDDL) // uses instant DDL first

	// can only check this against 8.0
	assert.True(t, m.usedInstantDDL)
	assert.NoError(t, m.Close())

	// Finally, this will work.
	testutils.RunSQL(t, `DROP TABLE IF EXISTS testonline3`)
	table = `CREATE TABLE testonline3 (
		id int(11) NOT NULL AUTO_INCREMENT,
		name varchar(255) NOT NULL,
		b varchar(255) NOT NULL,
		PRIMARY KEY (id)
	)`
	testutils.RunSQL(t, table)
	m, err = NewRunner(&Migration{
		Host:         cfg.Addr,
		Username:     cfg.User,
		Password:     cfg.Passwd,
		Database:     cfg.DBName,
		Threads:      16,
		Table:        "testonline3",
		Alter:        "ADD INDEX(b)",
		ForceInplace: true,
	})
	assert.NoError(t, err)
	err = m.Run(t.Context())
	assert.NoError(t, err)
	assert.False(t, m.usedInstantDDL) // not possible
	assert.True(t, m.usedInplaceDDL)  // as
	assert.NoError(t, m.Close())

	testutils.RunSQL(t, `DROP TABLE IF EXISTS testonline4`)
	table = `CREATE TABLE testonline4 (
		id int(11) NOT NULL AUTO_INCREMENT,
		name varchar(255) NOT NULL,
		b varchar(255) NOT NULL,
		key name (name),
		key b (b),
		PRIMARY KEY (id)
	)`
	testutils.RunSQL(t, table)
	m, err = NewRunner(&Migration{
		Host:         cfg.Addr,
		Username:     cfg.User,
		Password:     cfg.Passwd,
		Database:     cfg.DBName,
		Threads:      16,
		Table:        "testonline4",
		Alter:        "drop index name, drop index b",
		ForceInplace: false,
	})
	assert.NoError(t, err)
	err = m.Run(t.Context())
	assert.NoError(t, err)
	assert.False(t, m.usedInstantDDL) // unfortunately false in 8.0, see https://bugs.mysql.com/bug.php?id=113355
	assert.True(t, m.usedInplaceDDL)
	assert.NoError(t, m.Close())

	testutils.RunSQL(t, `DROP TABLE IF EXISTS testonline5`)
	table = `CREATE TABLE testonline5 (
		id int(11) NOT NULL AUTO_INCREMENT,
		name varchar(255) NOT NULL,
		b varchar(255) NOT NULL,
		key name (name),
		key b (b),
		PRIMARY KEY (id)
	)`
	testutils.RunSQL(t, table)
	m, err = NewRunner(&Migration{
		Host:         cfg.Addr,
		Username:     cfg.User,
		Password:     cfg.Passwd,
		Database:     cfg.DBName,
		Threads:      16,
		Table:        "testonline5",
		Alter:        "drop index name, add column c int",
		ForceInplace: false,
	})
	assert.NoError(t, err)
	err = m.Run(t.Context())
	assert.NoError(t, err)
	assert.False(t, m.usedInstantDDL) // unfortunately false in 8.0, see https://bugs.mysql.com/bug.php?id=113355
	assert.False(t, m.usedInplaceDDL) // unfortunately false, since it combines INSTANT and INPLACE operations
	assert.NoError(t, m.Close())

	testutils.RunSQL(t, `DROP TABLE IF EXISTS testonline6`)
	table = `CREATE TABLE testonline6 (
		id int(11) NOT NULL AUTO_INCREMENT,
		PRIMARY KEY (id)
		)
		PARTITION BY HASH (id)
		PARTITIONS 4
	`
	testutils.RunSQL(t, table)
	m, err = NewRunner(&Migration{
		Host:         cfg.Addr,
		Username:     cfg.User,
		Password:     cfg.Passwd,
		Database:     cfg.DBName,
		Threads:      16,
		Table:        "testonline6",
		Alter:        "add partition partitions 4",
		ForceInplace: false,
	})
	assert.NoError(t, err)
	err = m.Run(t.Context())
	assert.NoError(t, err)
	assert.False(t, m.usedInstantDDL)
	assert.False(t, m.usedInplaceDDL) // false, hash/key partitioned tables require a lock
	assert.NoError(t, m.Close())

	testutils.RunSQL(t, `DROP TABLE IF EXISTS testonline7`)
	table = `CREATE TABLE testonline7 (
		id int(11) NOT NULL AUTO_INCREMENT,
		PRIMARY KEY (id)
		)
		PARTITION BY RANGE (id) (
			PARTITION p0 VALUES LESS THAN (100000), 
			PARTITION p1 VALUES LESS THAN (200000)
		)
	`
	testutils.RunSQL(t, table)
	m, err = NewRunner(&Migration{
		Host:         cfg.Addr,
		Username:     cfg.User,
		Password:     cfg.Passwd,
		Database:     cfg.DBName,
		Threads:      16,
		Table:        "testonline7",
		Alter:        "add partition (partition p2 values less than (300000))",
		ForceInplace: false,
	})
	assert.NoError(t, err)
	err = m.Run(t.Context())
	assert.NoError(t, err)
	assert.False(t, m.usedInstantDDL)
	assert.True(t, m.usedInplaceDDL) // true, range/list partitioned tables can run inplace without a lock
	assert.NoError(t, m.Close())
}

func TestTableLength(t *testing.T) {
	testutils.RunSQL(t, `DROP TABLE IF EXISTS thisisareallylongtablenamethisisareallylongtablename60charac`)
	table := `CREATE TABLE thisisareallylongtablenamethisisareallylongtablename60charac (
		id int(11) NOT NULL AUTO_INCREMENT,
		name varchar(255) NOT NULL,
		PRIMARY KEY (id)
	)`
	testutils.RunSQL(t, table)
	cfg, err := mysql.ParseDSN(testutils.DSN())
	assert.NoError(t, err)
	m, err := NewRunner(&Migration{
		Host:     cfg.Addr,
		Username: cfg.User,
		Password: cfg.Passwd,
		Database: cfg.DBName,
		Threads:  16,
		Table:    "thisisareallylongtablenamethisisareallylongtablename60charac",
		Alter:    "ENGINE=InnoDB",
	})
	assert.NoError(t, err)
	err = m.Run(t.Context())
	assert.Error(t, err)
	assert.ErrorContains(t, err, "table name must be less than 56 characters")
	assert.NoError(t, m.Close())

	// There is another condition where the error will be in dropping the _old table first
	// if the character limit is exceeded in that query.
	m, err = NewRunner(&Migration{
		Host:     cfg.Addr,
		Username: cfg.User,
		Password: cfg.Passwd,
		Database: cfg.DBName,
		Threads:  16,
		Table:    "thisisareallylongtablenamethisisareallylongtablename60charac",
		Alter:    "ENGINE=InnoDB",
	})
	assert.NoError(t, err)
	err = m.Run(t.Context())
	assert.Error(t, err)
	assert.ErrorContains(t, err, "table name must be less than 56 characters")
	assert.NoError(t, m.Close())
}

func TestBadOptions(t *testing.T) {
	_, err := NewRunner(&Migration{})
	assert.Error(t, err)
	assert.ErrorContains(t, err, "host is required")
	cfg, err := mysql.ParseDSN(testutils.DSN())
	assert.NoError(t, err)

	_, err = NewRunner(&Migration{
		Host: cfg.Addr,
	})
	assert.Error(t, err)
	assert.ErrorContains(t, err, "schema name is required")
	_, err = NewRunner(&Migration{
		Host:     cfg.Addr,
		Database: "mytable",
	})
	assert.Error(t, err)
	assert.ErrorContains(t, err, "table name is required")
	_, err = NewRunner(&Migration{
		Host:     cfg.Addr,
		Database: "mytable",
		Table:    "mytable",
	})
	assert.Error(t, err)
	assert.ErrorContains(t, err, "alter statement is required")
}

func TestBadAlter(t *testing.T) {
	testutils.RunSQL(t, `DROP TABLE IF EXISTS bot1, bot2`)
	table := `CREATE TABLE bot1 (
		id int(11) NOT NULL AUTO_INCREMENT,
		name varchar(255) NOT NULL,
		PRIMARY KEY (id)
	)`
	testutils.RunSQL(t, table)
	table = `CREATE TABLE bot2 (
		id int(11) NOT NULL,
		name varchar(255) NOT NULL,
		PRIMARY KEY (id)
	)`
	testutils.RunSQL(t, table)
	cfg, err := mysql.ParseDSN(testutils.DSN())
	assert.NoError(t, err)
	m, err := NewRunner(&Migration{
		Host:     cfg.Addr,
		Username: cfg.User,
		Password: cfg.Passwd,
		Database: cfg.DBName,
		Threads:  16,
		Table:    "bot1",
		Alter:    "badalter",
	})
	assert.Error(t, err) // parses and fails.
	assert.Nil(t, m)

	// Renames are not supported.
	m, err = NewRunner(&Migration{
		Host:     cfg.Addr,
		Username: cfg.User,
		Password: cfg.Passwd,
		Database: cfg.DBName,
		Threads:  16,
		Table:    "bot1",
		Alter:    "RENAME COLUMN name TO name2, ADD INDEX(name)", // need both, otherwise INSTANT algorithm will do the rename
	})
	assert.NoError(t, err) // does not parse alter yet.
	err = m.Run(t.Context())
	assert.Error(t, err) // alter is invalid
	assert.ErrorContains(t, err, "renames are not supported")
	assert.NoError(t, m.Close())

	// This is a different type of rename,
	// which is coming via a change
	m, err = NewRunner(&Migration{
		Host:     cfg.Addr,
		Username: cfg.User,
		Password: cfg.Passwd,
		Database: cfg.DBName,
		Threads:  16,
		Table:    "bot1",
		Alter:    "CHANGE name name2 VARCHAR(255), ADD INDEX(name)", // need both, otherwise INSTANT algorithm will do the rename
	})
	assert.NoError(t, err) // does not parse alter yet.
	err = m.Run(t.Context())
	assert.Error(t, err) // alter is invalid
	assert.ErrorContains(t, err, "renames are not supported")
	assert.NoError(t, m.Close())

	// But this is supported (no rename)
	m, err = NewRunner(&Migration{
		Host:     cfg.Addr,
		Username: cfg.User,
		Password: cfg.Passwd,
		Database: cfg.DBName,
		Threads:  16,
		Table:    "bot1",
		Alter:    "CHANGE name name VARCHAR(200), ADD INDEX(name)", //nolint: dupword
	})
	assert.NoError(t, err) // does not parse alter yet.
	err = m.Run(t.Context())
	assert.NoError(t, err) // its valid, no rename
	assert.NoError(t, m.Close())

	// Test DROP PRIMARY KEY, change primary key.
	// The REPLACE statement likely relies on the same PRIMARY KEY on the new table,
	// so things get a lot more complicated if the primary key changes.
	m, err = NewRunner(&Migration{
		Host:     cfg.Addr,
		Username: cfg.User,
		Password: cfg.Passwd,
		Database: cfg.DBName,
		Threads:  16,
		Table:    "bot2",
		Alter:    "DROP PRIMARY KEY",
	})
	assert.NoError(t, err) // does not parse alter yet.
	err = m.Run(t.Context())
	assert.Error(t, err)
	assert.ErrorContains(t, err, "dropping primary key")
	assert.NoError(t, m.Close())
}

// TestChangeDatatypeLossyNoAutoInc is a good test of the how much the
// chunker will boil the ocean:
//   - There is a MIN(key)=1 and a MAX(key)=8589934592
//   - There is no auto-increment so the chunker is allowed to expand each chunk
//     based on estimated rows (which is low).
//
// Only the key=8589934592 will fail to be converted. On my system this test
// currently runs in 0.4 seconds which is "acceptable" for chunker performance.
// The generated number of chunks should also be very low because of prefetching.
func TestChangeDatatypeLossyNoAutoInc(t *testing.T) {
	testutils.RunSQL(t, `DROP TABLE IF EXISTS lossychange2`)
	table := `CREATE TABLE lossychange2 (
					id BIGINT NOT NULL,
					name varchar(255) NOT NULL,
					b varchar(255) NOT NULL,
					PRIMARY KEY (id)
				)`
	testutils.RunSQL(t, table)
	testutils.RunSQL(t, "INSERT INTO lossychange2 (id, name, b) VALUES (1, 'a', REPEAT('a', 200))")          // will pass in migration
	testutils.RunSQL(t, "INSERT INTO lossychange2 (id, name, b) VALUES (8589934592, 'a', REPEAT('a', 200))") // will fail in migration

	cfg, err := mysql.ParseDSN(testutils.DSN())
	assert.NoError(t, err)
	m, err := NewRunner(&Migration{
		Host:     cfg.Addr,
		Username: cfg.User,
		Password: cfg.Passwd,
		Database: cfg.DBName,
		Threads:  16,
		Table:    "lossychange2",
		Alter:    "CHANGE COLUMN id id INT NOT NULL auto_increment", //nolint: dupword
	})
	assert.NoError(t, err)
	err = m.Run(t.Context())
	assert.Error(t, err)
	assert.ErrorContains(t, err, "Out of range value") // Error 1264: Out of range value for column 'id' at row 1
	// Check that the chunker processed fewer than 500 chunks
	_, chunksCopied, _ := m.copier.GetChunker().Progress()
	assert.Less(t, chunksCopied, uint64(500))
	assert.NoError(t, m.Close())
}

// TestChangeDatatypeLossy3 has a data type change that is "lossy" but
// given the current stored data set does not cause errors.
func TestChangeDatatypeLossless(t *testing.T) {
	testutils.RunSQL(t, `DROP TABLE IF EXISTS lossychange3`)
	table := `CREATE TABLE lossychange3 (
				id BIGINT NOT NULL AUTO_INCREMENT,
				name varchar(255) NOT NULL,
				b varchar(255) NULL,
				PRIMARY KEY (id)
			)`
	testutils.RunSQL(t, table)
	testutils.RunSQL(t, "INSERT INTO lossychange3 (name, b) VALUES ('a', REPEAT('a', 200))")
	testutils.RunSQL(t, "INSERT INTO lossychange3 (id, name, b) VALUES (8589934592, 'a', REPEAT('a', 200))")

	cfg, err := mysql.ParseDSN(testutils.DSN())
	assert.NoError(t, err)
	m, err := NewRunner(&Migration{
		Host:     cfg.Addr,
		Username: cfg.User,
		Password: cfg.Passwd,
		Database: cfg.DBName,
		Threads:  16,
		Table:    "lossychange3",
		Alter:    "CHANGE COLUMN b b varchar(200) NOT NULL", //nolint: dupword
		Checksum: false,
	})
	assert.NoError(t, err)
	err = m.Run(t.Context())
	assert.NoError(t, err) // works because there are no violations.
	// Check that the chunker processed fewer than 500 chunks
	_, chunksCopied, _ := m.copier.GetChunker().Progress()
	assert.Less(t, chunksCopied, uint64(500))
	assert.NoError(t, m.Close())
}

// TestChangeDatatypeLossyFailEarly tests a scenario where there is an error
// immediately so the DDL should halt.
// So if it does try to exhaustively run the DDL it will take forever:
// [1, 8589934592] / 1000 = 8589934.592 chunks

func TestChangeDatatypeLossyFailEarly(t *testing.T) {
	testutils.RunSQL(t, `DROP TABLE IF EXISTS lossychange4`)
	table := `CREATE TABLE lossychange4 (
				id BIGINT NOT NULL AUTO_INCREMENT,
				name varchar(255) NOT NULL,
				b varchar(255) NULL,
				PRIMARY KEY (id)
			)`
	testutils.RunSQL(t, table)
	testutils.RunSQL(t, "INSERT INTO lossychange4 (name) VALUES ('a')")
	testutils.RunSQL(t, "INSERT INTO lossychange4 (name, b) VALUES ('a', REPEAT('a', 200))")
	testutils.RunSQL(t, "INSERT INTO lossychange4 (id, name, b) VALUES (8589934592, 'a', REPEAT('a', 200))")
	cfg, err := mysql.ParseDSN(testutils.DSN())
	assert.NoError(t, err)
	m, err := NewRunner(&Migration{
		Host:     cfg.Addr,
		Username: cfg.User,
		Password: cfg.Passwd,
		Database: cfg.DBName,
		Threads:  16,
		Table:    "lossychange4",
		Alter:    "CHANGE COLUMN b b varchar(255) NOT NULL", //nolint: dupword
	})
	assert.NoError(t, err)
	err = m.Run(t.Context())
	assert.Error(t, err) // there is a violation where row 1 is NULL
	assert.NoError(t, m.Close())
}

// TestAddUniqueIndex is a really interesting test *because* resuming from checkpoint
// will cause duplicate key errors. It's not straight-forward to differentiate between
// duplicate errors from a resume, and a constraint violation. So what we do is:
// 0) *FORCE* checksum to be enabled if ALTER contains add unique index.
// 1) *FORCE* checksum to be enabled on resume from checkpoint
// 2) If checksum is not enabled, duplicate key errors are elevated to errors.
func TestAddUniqueIndexChecksumEnabled(t *testing.T) {
	testutils.RunSQL(t, `DROP TABLE IF EXISTS uniqmytable`)
	table := `CREATE TABLE uniqmytable (
				id int(11) NOT NULL AUTO_INCREMENT,
				name varchar(255) NOT NULL,
				b varchar(255) NOT NULL,
				PRIMARY KEY (id)
			)`
	testutils.RunSQL(t, table)
	testutils.RunSQL(t, "INSERT INTO uniqmytable (name, b) VALUES ('a', REPEAT('a', 200))")
	testutils.RunSQL(t, "INSERT INTO uniqmytable (name, b) VALUES ('a', REPEAT('b', 200))")
	testutils.RunSQL(t, "INSERT INTO uniqmytable (name, b) VALUES ('a', REPEAT('c', 200))")
	testutils.RunSQL(t, "INSERT INTO uniqmytable (name, b) VALUES ('a', REPEAT('a', 200))") // duplicate

	cfg, err := mysql.ParseDSN(testutils.DSN())
	assert.NoError(t, err)
	m, err := NewRunner(&Migration{
		Host:     cfg.Addr,
		Username: cfg.User,
		Password: cfg.Passwd,
		Database: cfg.DBName,
		Threads:  16,
		Table:    "uniqmytable",
		Alter:    "ADD UNIQUE INDEX b (b)",
		Checksum: false,
	})
	assert.NoError(t, err)
	assert.False(t, m.migration.Checksum)
	err = m.Run(t.Context())
	assert.Error(t, err)                 // not unique
	assert.NoError(t, m.Close())         // need to close now otherwise we'll get an error on re-opening it.
	assert.True(t, m.migration.Checksum) // it force enables a checksum

	testutils.RunSQL(t, "DELETE FROM uniqmytable WHERE b = REPEAT('a', 200) LIMIT 1") // make unique
	m, err = NewRunner(&Migration{
		Host:     cfg.Addr,
		Username: cfg.User,
		Password: cfg.Passwd,
		Database: cfg.DBName,
		Threads:  16,
		Table:    "uniqmytable",
		Alter:    "ADD UNIQUE INDEX b (b)",
	})
	assert.NoError(t, err)
	err = m.Run(t.Context())
	assert.NoError(t, err) // works fine.
	assert.NoError(t, m.Close())
}

// Test int to bigint primary key while resuming from checkpoint.
func TestChangeIntToBigIntPKResumeFromChkPt(t *testing.T) {
	testutils.RunSQL(t, `DROP TABLE IF EXISTS bigintpk, _bigintpk_chkpnt, _bigintpk_new`)
	table := `CREATE TABLE bigintpk (
			pk int(11) NOT NULL AUTO_INCREMENT PRIMARY KEY,
			name varchar(255) NOT NULL,
			b varchar(10) NOT NULL,
            version bigint unsigned NOT NULL DEFAULT '1' COMMENT 'Used for optimistic concurrency.'
		)`
	testutils.RunSQL(t, table)
	// Insert initial data, there needs to be enough that it doesn't just finish
	// the full copy before the first checkpoint can be written.
	testutils.RunSQL(t, "INSERT INTO bigintpk (name, b) VALUES ('a', 'a')")
	testutils.RunSQL(t, `INSERT INTO bigintpk (name, b) SELECT a.name, a.b FROM bigintpk a JOIN bigintpk b JOIN bigintpk c`)
	testutils.RunSQL(t, `INSERT INTO bigintpk (name, b) SELECT a.name, a.b FROM bigintpk a JOIN bigintpk b JOIN bigintpk c`)
	testutils.RunSQL(t, `INSERT INTO bigintpk (name, b) SELECT a.name, a.b FROM bigintpk a JOIN bigintpk b JOIN bigintpk c`)
	testutils.RunSQL(t, `INSERT INTO bigintpk (name, b) SELECT a.name, a.b FROM bigintpk a JOIN bigintpk b JOIN bigintpk c LIMIT 100000`)

	cfg, err := mysql.ParseDSN(testutils.DSN())
	assert.NoError(t, err)
	m, err := NewRunner(&Migration{
		Host:            cfg.Addr,
		Username:        cfg.User,
		Password:        cfg.Passwd,
		Database:        cfg.DBName,
		Threads:         1,
		TargetChunkTime: 100 * time.Millisecond,
		Table:           "bigintpk",
		Alter:           "modify column pk bigint unsigned not null auto_increment",
	})
	assert.NoError(t, err)

	ctx, cancel := context.WithCancel(t.Context())
	go func() {
		err := m.Run(ctx)
		assert.Error(t, err) // it gets interrupted as soon as there is a checkpoint saved.
	}()
	// wait until a checkpoint is saved (which means copy is in progress)
	db, err := dbconn.New(testutils.DSN(), dbconn.NewDBConfig())
	assert.NoError(t, err)
	defer db.Close()

	// Add timeout to prevent infinite waiting
	timeout := time.After(5 * time.Second)
	ticker := time.NewTicker(100 * time.Millisecond)
	defer ticker.Stop()

	for {
		select {
		case <-timeout:
			t.Fatal("Timeout waiting for checkpoint to be created")
		case <-ticker.C:
			var rowCount int
			err = db.QueryRow(`SELECT count(*) from _bigintpk_chkpnt`).Scan(&rowCount)
			if err != nil {
				continue // table does not exist yet
			}
			if rowCount > 0 {
				goto checkpointFound
			}
		}
	}
checkpointFound:
	// Between cancel and Close() every resource is freed.
	assert.NoError(t, m.Close())
	cancel()

	// Insert some more dummy data
	testutils.RunSQL(t, "INSERT INTO bigintpk (name,b) VALUES('t', 't')")
	// Start a new migration with the same parameters.
	// Let it complete.
	m2, err := NewRunner(&Migration{
		Host:     cfg.Addr,
		Username: cfg.User,
		Password: cfg.Passwd,
		Database: cfg.DBName,
		Threads:  16,
		Table:    "bigintpk",
		Alter:    "modify column pk bigint unsigned not null auto_increment",
	})
	assert.NoError(t, err)
	assert.NotNil(t, m2)

	err = m2.Run(t.Context())
	assert.NoError(t, err)
	assert.True(t, m2.usedResumeFromCheckpoint)
	assert.NoError(t, m2.Close())
}

func TestChangeNonIntPK(t *testing.T) {
	testutils.RunSQL(t, `DROP TABLE IF EXISTS nonintpk`)
	table := `CREATE TABLE nonintpk (
			pk varbinary(36) NOT NULL PRIMARY KEY,
			name varchar(255) NOT NULL,
			b varchar(10) NOT NULL -- change to varchar(255)
		)`
	testutils.RunSQL(t, table)
	testutils.RunSQL(t, "INSERT INTO nonintpk (pk, name, b) VALUES (UUID(), 'a', REPEAT('a', 5))")
	cfg, err := mysql.ParseDSN(testutils.DSN())
	assert.NoError(t, err)
	m, err := NewRunner(&Migration{
		Host:     cfg.Addr,
		Username: cfg.User,
		Password: cfg.Passwd,
		Database: cfg.DBName,
		Threads:  16,
		Table:    "nonintpk",
		Alter:    "CHANGE COLUMN b b VARCHAR(255) NOT NULL", //nolint: dupword
	})
	assert.NoError(t, err)
	err = m.Run(t.Context())
	assert.NoError(t, err)
	assert.NoError(t, m.Close())
}

func TestCheckpoint(t *testing.T) {
	tbl := `CREATE TABLE cpt1 (
		id INT NOT NULL AUTO_INCREMENT PRIMARY KEY,
		id2 INT NOT NULL,
		pad VARCHAR(100) NOT NULL default 0)`
	cfg, err := mysql.ParseDSN(testutils.DSN())
	assert.NoError(t, err)

	testutils.RunSQL(t, `DROP TABLE IF EXISTS cpt1, _cpt1_new, _cpt1_chkpnt`)
	testutils.RunSQL(t, tbl)
	testutils.RunSQL(t, `insert into cpt1 (id2,pad) SELECT 1, REPEAT('a', 100) FROM dual`)
	testutils.RunSQL(t, `insert into cpt1 (id2,pad) SELECT 1, REPEAT('a', 100) FROM cpt1`)
	testutils.RunSQL(t, `insert into cpt1 (id2,pad) SELECT 1, REPEAT('a', 100) FROM cpt1 a JOIN cpt1 b JOIN cpt1 c`)
	testutils.RunSQL(t, `insert into cpt1 (id2,pad) SELECT 1, REPEAT('a', 100) FROM cpt1 a JOIN cpt1 b JOIN cpt1 c`)
	testutils.RunSQL(t, `insert into cpt1 (id2,pad) SELECT 1, REPEAT('a', 100) FROM cpt1 a JOIN cpt1 LIMIT 100000`) // ~100k rows

	testLogger := newTestLogger()

	preSetup := func() *Runner {
		r, err := NewRunner(&Migration{
			Host:     cfg.Addr,
			Username: cfg.User,
			Password: cfg.Passwd,
			Database: cfg.DBName,
			Threads:  16,
			Table:    "cpt1",
			Alter:    "ENGINE=InnoDB",
		})
		assert.NoError(t, err)
		assert.Equal(t, "initial", r.getCurrentState().String())
		r.SetLogger(testLogger)
		// Usually we would call r.Run() but we want to step through
		// the migration process manually.
		r.db, err = dbconn.New(testutils.DSN(), dbconn.NewDBConfig())
		assert.NoError(t, err)
		r.dbConfig = dbconn.NewDBConfig()

		// Get Table Info
		r.changes[0].table = table.NewTableInfo(r.db, r.migration.Database, r.migration.Table)
		err = r.changes[0].table.SetInfo(t.Context())
		assert.NoError(t, err)
		assert.NoError(t, r.changes[0].dropOldTable(t.Context()))
		go r.dumpStatus(t.Context()) // start periodically writing status
		return r
	}
	r := preSetup()
	// migrationRunner.Run usually calls r.Setup() here.
	// Which first checks if the table can be restored from checkpoint.
	// Because this is the first run, it can't.
	assert.Error(t, r.resumeFromCheckpoint(t.Context()))
	// So we proceed with the initial steps.
	assert.NoError(t, r.newMigration(t.Context()))

	// Now we are ready to start copying rows.
	// Instead of calling r.copyRows() we will step through it manually.
	// Since we want to checkpoint after a few chunks.

	// r.copier.StartTime = time.Now()
	r.setCurrentState(stateCopyRows)
	assert.Equal(t, "copyRows", r.getCurrentState().String())

	time.Sleep(time.Second) // wait for status to be updated.
	testLogger.Lock()
	assert.Contains(t, testLogger.lastInfof, `migration status: state=copyRows copy-progress=0/101040 0.00% binlog-deltas=0`)
	testLogger.Unlock()

	// first chunk.
	chunk1, err := r.copyChunker.Next()
	assert.NoError(t, err)

	chunk2, err := r.copyChunker.Next()
	assert.NoError(t, err)

	chunk3, err := r.copyChunker.Next()
	assert.NoError(t, err)

	// Assert there is no watermark yet, because we've not finished
	// copying any of the chunks.
	_, err = r.copyChunker.GetLowWatermark()
	assert.Error(t, err)
	// Dump checkpoint also returns an error for the same reason.
	assert.Error(t, r.dumpCheckpoint(t.Context()))

	ccopier, ok := r.copier.(*copier.Unbuffered)
	assert.True(t, ok)

	// Because it's multi-threaded, we can't guarantee the order of the chunks.
	// Let's complete them in the order of 2, 1, 3. When 2 phones home first
	// it should be queued. Then when 1 phones home it should apply and de-queue 2.
	assert.NoError(t, ccopier.CopyChunk(t.Context(), chunk2))
	assert.NoError(t, ccopier.CopyChunk(t.Context(), chunk1))
	assert.NoError(t, ccopier.CopyChunk(t.Context(), chunk3))

	time.Sleep(time.Second) // wait for status to be updated.
	testLogger.Lock()
	assert.Contains(t, testLogger.lastInfof, `migration status: state=copyRows copy-progress=3000/101040 2.97% binlog-deltas=0`)
	testLogger.Unlock()

	// The watermark should exist now, because migrateChunk()
	// gives feedback back to table.
	watermark, err := r.copyChunker.GetLowWatermark()
	assert.NoError(t, err)
	assert.JSONEq(t, "{\"Key\":[\"id\"],\"ChunkSize\":1000,\"LowerBound\":{\"Value\": [\"1001\"],\"Inclusive\":true},\"UpperBound\":{\"Value\": [\"2001\"],\"Inclusive\":false}}", watermark)
	// Dump a checkpoint
	assert.NoError(t, r.dumpCheckpoint(t.Context()))

	// Clean up first runner
	assert.NoError(t, r.Close())

	// Now lets imagine that everything fails and we need to start
	// from checkpoint again.

	r = preSetup()
	defer r.Close()
	// Start the binary log feed just before copy rows starts.
	// replClient.Run() is already called in resumeFromCheckpoint.
	assert.NoError(t, r.resumeFromCheckpoint(t.Context()))
	// This opens the table at the checkpoint (table.OpenAtWatermark())
	// which sets the chunkPtr at the LowerBound. It also has to position
	// the watermark to this point so new watermarks "align" correctly.
	// So lets now call NextChunk to verify.

	ccopier, ok = r.copier.(*copier.Unbuffered)
	assert.True(t, ok)

	chunk, err := r.copyChunker.Next()
	assert.NoError(t, err)
	assert.Equal(t, "1001", chunk.LowerBound.Value[0].String())
	assert.NoError(t, ccopier.CopyChunk(t.Context(), chunk))

	// It's ideally not typical but you can still dump checkpoint from
	// a restored checkpoint state. We won't have advanced anywhere from
	// the last checkpoint because on restore, the LowerBound is taken.
	watermark, err = r.copyChunker.GetLowWatermark()
	assert.NoError(t, err)
	assert.JSONEq(t, "{\"Key\":[\"id\"],\"ChunkSize\":1000,\"LowerBound\":{\"Value\": [\"1001\"],\"Inclusive\":true},\"UpperBound\":{\"Value\": [\"2001\"],\"Inclusive\":false}}", watermark)
	// Dump a checkpoint
	assert.NoError(t, r.dumpCheckpoint(t.Context()))

	// Let's confirm we do advance the watermark.
	for range 10 {
		chunk, err = r.copyChunker.Next()
		assert.NoError(t, err)
		assert.NoError(t, ccopier.CopyChunk(t.Context(), chunk))
	}

	watermark, err = r.copyChunker.GetLowWatermark()
	assert.NoError(t, err)
	assert.JSONEq(t, "{\"Key\":[\"id\"],\"ChunkSize\":1000,\"LowerBound\":{\"Value\": [\"11001\"],\"Inclusive\":true},\"UpperBound\":{\"Value\": [\"12001\"],\"Inclusive\":false}}", watermark)
}

func TestCheckpointRestore(t *testing.T) {
	tbl := `CREATE TABLE cpt2 (
		id INT NOT NULL AUTO_INCREMENT PRIMARY KEY,
		id2 INT NOT NULL,
		pad VARCHAR(100) NOT NULL default 0)`
	cfg, err := mysql.ParseDSN(testutils.DSN())
	assert.NoError(t, err)

	testutils.RunSQL(t, `DROP TABLE IF EXISTS cpt2, _cpt2_new, _cpt2_chkpnt`)
	testutils.RunSQL(t, tbl)

	r, err := NewRunner(&Migration{
		Host:     cfg.Addr,
		Username: cfg.User,
		Password: cfg.Passwd,
		Database: cfg.DBName,
		Threads:  16,
		Table:    "cpt2",
		Alter:    "ENGINE=InnoDB",
	})
	assert.NoError(t, err)
	assert.Equal(t, "initial", r.getCurrentState().String())
	// Usually we would call r.Run() but we want to step through
	// the migration process manually.
	r.db, err = dbconn.New(testutils.DSN(), dbconn.NewDBConfig())
	assert.NoError(t, err)
	r.dbConfig = dbconn.NewDBConfig()
	// Get Table Info
	r.changes[0].table = table.NewTableInfo(r.db, r.migration.Database, r.migration.Table)
	err = r.changes[0].table.SetInfo(t.Context())
	assert.NoError(t, err)
	assert.NoError(t, r.changes[0].dropOldTable(t.Context()))

	// Proceed with the initial steps.
	assert.NoError(t, r.newMigration(t.Context()))

	// Now insert a fake checkpoint, this uses a known bad value
	// from issue #125
	watermark := "{\"Key\":[\"id\"],\"ChunkSize\":1000,\"LowerBound\":{\"Value\":[\"53926425\"],\"Inclusive\":true},\"UpperBound\":{\"Value\":[\"53926425\"],\"Inclusive\":false}}"
	binlog := r.replClient.GetBinlogApplyPosition()
	err = dbconn.Exec(t.Context(), r.db, `INSERT INTO %n.%n
	(copier_watermark, checksum_watermark, binlog_name, binlog_pos, rows_copied, alter_statement)
	VALUES
	(%?,  %?, %?, %?, %?, %?)`,
		r.checkpointTable.SchemaName,
		r.checkpointTable.TableName,
		watermark,
		"",
		binlog.Name,
		binlog.Pos,
		0,
		r.migration.Alter,
	)
	assert.NoError(t, err)
	assert.NoError(t, r.Close())

	r2, err := NewRunner(&Migration{
		Host:     cfg.Addr,
		Username: cfg.User,
		Password: cfg.Passwd,
		Database: cfg.DBName,
		Threads:  16,
		Table:    "cpt2",
		Alter:    "ENGINE=InnoDB",
	})
	assert.NoError(t, err)
	err = r2.Run(t.Context())
	assert.NoError(t, err)
	assert.True(t, r2.usedResumeFromCheckpoint)
	assert.NoError(t, r2.Close())
}

// https://github.com/block/spirit/issues/381
func TestCheckpointRestoreBinaryPK(t *testing.T) {
	ctx := t.Context()
	tbl := `CREATE TABLE binarypk (
 main_id varbinary(16) NOT NULL,
 sub_id varchar(36) CHARACTER SET latin1 COLLATE latin1_swedish_ci GENERATED ALWAYS AS (jsonbody->>'$._id') STORED NOT NULL,
 jsonbody json NOT NULL,
 PRIMARY KEY (main_id,sub_id)
);`
	cfg, err := mysql.ParseDSN(testutils.DSN())
	assert.NoError(t, err)

	testutils.RunSQL(t, `DROP TABLE IF EXISTS binarypk, _binarypk_new, _binarypk_chkpnt`)
	testutils.RunSQL(t, tbl)
	testutils.RunSQL(t, `INSERT INTO binarypk (main_id, jsonbody) SELECT RANDOM_BYTES(16), JSON_OBJECT('_id', "0xabc", 'name', 'bbb', 'randombytes', HEX(RANDOM_BYTES(1024))) from dual`)
	testutils.RunSQL(t, `INSERT INTO binarypk (main_id, jsonbody) SELECT RANDOM_BYTES(16), JSON_OBJECT('_id', "0xabc", 'name', 'bbb', 'randombytes', HEX(RANDOM_BYTES(1024))) from binarypk a JOIN binarypk b JOIN binarypk c LIMIT 10000;`)
	testutils.RunSQL(t, `INSERT INTO binarypk (main_id, jsonbody) SELECT RANDOM_BYTES(16), JSON_OBJECT('_id', "0xabc", 'name', 'bbb', 'randombytes', HEX(RANDOM_BYTES(1024))) from binarypk a JOIN binarypk b JOIN binarypk c LIMIT 10000;`)
	testutils.RunSQL(t, `INSERT INTO binarypk (main_id, jsonbody) SELECT RANDOM_BYTES(16), JSON_OBJECT('_id', "0xabc", 'name', 'bbb', 'randombytes', HEX(RANDOM_BYTES(1024))) from binarypk a JOIN binarypk b JOIN binarypk c LIMIT 10000;`)
	testutils.RunSQL(t, `INSERT INTO binarypk (main_id, jsonbody) SELECT RANDOM_BYTES(16), JSON_OBJECT('_id', "0xabc", 'name', 'bbb', 'randombytes', HEX(RANDOM_BYTES(1024))) from binarypk a JOIN binarypk b JOIN binarypk c LIMIT 10000;`)

	r, err := NewRunner(&Migration{
		Host:     cfg.Addr,
		Username: cfg.User,
		Password: cfg.Passwd,
		Database: cfg.DBName,
		Threads:  1,
		Table:    "binarypk",
		Alter:    "ENGINE=InnoDB",
	})
	assert.NoError(t, err)
	assert.Equal(t, "initial", r.getCurrentState().String())
	// Usually we would call r.Run() but we want to step through
	// the migration process manually.
	r.db, err = dbconn.New(testutils.DSN(), dbconn.NewDBConfig())
	assert.NoError(t, err)
	r.dbConfig = dbconn.NewDBConfig()
	// Get Table Info
	r.changes[0].table = table.NewTableInfo(r.db, r.migration.Database, r.migration.Table)
	err = r.changes[0].table.SetInfo(ctx)
	assert.NoError(t, err)
	assert.NoError(t, r.changes[0].dropOldTable(ctx))

	assert.NoError(t, r.newMigration(t.Context()))

	ccopier, ok := r.copier.(*copier.Unbuffered)
	assert.True(t, ok)

	for range 3 {
		chunk, err := r.copyChunker.Next()
		assert.NoError(t, err)
		assert.NoError(t, ccopier.CopyChunk(ctx, chunk))
	}
	// Dump checkpoint and close runner.
	assert.NoError(t, r.dumpCheckpoint(t.Context()))
	assert.NoError(t, r.Close())
	// Try and resume and then check if we used a checkpoint
	// for resuming.
	r2, err := NewRunner(&Migration{
		Host:     cfg.Addr,
		Username: cfg.User,
		Password: cfg.Passwd,
		Database: cfg.DBName,
		Threads:  16,
		Table:    "binarypk",
		Alter:    "ENGINE=InnoDB",
		Checksum: true,
	})
	assert.NoError(t, err)
	err = r2.Run(t.Context())
	assert.NoError(t, err)
	assert.True(t, r2.usedResumeFromCheckpoint) // managed to resume.
	assert.NoError(t, r2.Close())
}

func TestCheckpointResumeDuringChecksum(t *testing.T) {
	cleanupSentinelTable(t) // makes use of sentinel table
	tbl := `CREATE TABLE cptresume (
		id INT NOT NULL AUTO_INCREMENT PRIMARY KEY,
		id2 INT NOT NULL,
		pad VARCHAR(100) NOT NULL default 0)`
	cfg, err := mysql.ParseDSN(testutils.DSN())
	assert.NoError(t, err)
	testutils.RunSQL(t, `DROP TABLE IF EXISTS cptresume, _cptresume_new, _cptresume_chkpnt`)
	testutils.RunSQL(t, tbl)
	testutils.RunSQL(t, `CREATE TABLE _spirit_sentinel (id INT NOT NULL PRIMARY KEY)`)
	testutils.RunSQL(t, `insert into cptresume (id2,pad) SELECT 1, REPEAT('a', 100) FROM dual`)
	testutils.RunSQL(t, `insert into cptresume (id2,pad) SELECT 1, REPEAT('a', 100) FROM cptresume`)
	testutils.RunSQL(t, `insert into cptresume (id2,pad) SELECT 1, REPEAT('a', 100) FROM cptresume a JOIN cptresume b JOIN cptresume c`)

	r, err := NewRunner(&Migration{
		Host:            cfg.Addr,
		Username:        cfg.User,
		Password:        cfg.Passwd,
		Database:        cfg.DBName,
		Threads:         4,
		TargetChunkTime: 100 * time.Millisecond,
		Table:           "cptresume",
		Alter:           "ENGINE=InnoDB",
		Checksum:        true,
	})
	assert.NoError(t, err)

	// Call r.Run() with our context in a go-routine.
	// When we see that we are waiting on the sentinel table,
	// we then manually start the first bits of checksum, and then close()
	// We should be able to resume from the checkpoint into the checksum state.
	ctx, cancel := context.WithCancel(t.Context())
	go func() {
		err := r.Run(ctx)
		assert.Error(t, err) // context cancelled
	}()
	for r.getCurrentState() < stateWaitingOnSentinelTable {
		// Wait for the sentinel table.
		time.Sleep(time.Millisecond)
	}

	assert.NoError(t, r.checksum(t.Context()))       // run the checksum, the original Run is blocked on sentinel.
	assert.NoError(t, r.dumpCheckpoint(t.Context())) // dump a checkpoint with the watermark.
	cancel()                                         // unblock the original waiting on sentinel.
	assert.NoError(t, r.Close())                     // close the run.

	// drop the sentinel table.
	testutils.RunSQL(t, `DROP TABLE _spirit_sentinel`)

	// insert a couple more rows (should not change anything)
	testutils.RunSQL(t, `insert into cptresume (id2,pad) SELECT 1, REPEAT('b', 100) FROM dual`)
	testutils.RunSQL(t, `insert into cptresume (id2,pad) SELECT 1, REPEAT('c', 100) FROM dual`)

	// Start again as a new runner,
	r2, err := NewRunner(&Migration{
		Host:            cfg.Addr,
		Username:        cfg.User,
		Password:        cfg.Passwd,
		Database:        cfg.DBName,
		Threads:         4,
		TargetChunkTime: 100 * time.Millisecond,
		Table:           "cptresume",
		Alter:           "ENGINE=InnoDB",
		Checksum:        true,
	})
	assert.NoError(t, err)
	err = r2.Run(t.Context())
	assert.NoError(t, err)
	defer r2.Close()
	assert.True(t, r2.usedResumeFromCheckpoint)
	assert.NotEmpty(t, r2.checksumWatermark) // it had a checksum watermark
}

func TestCheckpointDifferentRestoreOptions(t *testing.T) {
	tbl := `CREATE TABLE cpt1difft1 (
		id INT NOT NULL AUTO_INCREMENT PRIMARY KEY,
		id2 INT NOT NULL,
		pad VARCHAR(100) NOT NULL default 0)`

	testutils.RunSQL(t, `DROP TABLE IF EXISTS cpt1difft1, cpt1difft1_new, _cpt1difft1_chkpnt`)
	testutils.RunSQL(t, tbl)
	testutils.RunSQL(t, `insert into cpt1difft1 (id2,pad) SELECT 1, REPEAT('a', 100) FROM dual`)
	testutils.RunSQL(t, `insert into cpt1difft1 (id2,pad) SELECT 1, REPEAT('a', 100) FROM cpt1difft1`)
	testutils.RunSQL(t, `insert into cpt1difft1 (id2,pad) SELECT 1, REPEAT('a', 100) FROM cpt1difft1 a JOIN cpt1difft1 b JOIN cpt1difft1 c`)
	testutils.RunSQL(t, `insert into cpt1difft1 (id2,pad) SELECT 1, REPEAT('a', 100) FROM cpt1difft1 a JOIN cpt1difft1 b JOIN cpt1difft1 c`)
	testutils.RunSQL(t, `insert into cpt1difft1 (id2,pad) SELECT 1, REPEAT('a', 100) FROM cpt1difft1 a JOIN cpt1difft1 LIMIT 100000`) // ~100k rows
	cfg, err := mysql.ParseDSN(testutils.DSN())
	assert.NoError(t, err)

	preSetup := func(alter string) *Runner {
		m, err := NewRunner(&Migration{
			Host:     cfg.Addr,
			Username: cfg.User,
			Password: cfg.Passwd,
			Database: cfg.DBName,
			Threads:  16,
			Table:    "cpt1difft1",
			Alter:    alter,
		})
		assert.NoError(t, err)
		assert.Equal(t, "initial", m.getCurrentState().String())
		// Usually we would call m.Run() but we want to step through
		// the migration process manually.
		m.db, err = dbconn.New(testutils.DSN(), dbconn.NewDBConfig())
		assert.NoError(t, err)
		m.dbConfig = dbconn.NewDBConfig()
		// Get Table Info
		m.changes[0].table = table.NewTableInfo(m.db, m.migration.Database, m.migration.Table)
		err = m.changes[0].table.SetInfo(t.Context())
		assert.NoError(t, err)
		assert.NoError(t, m.changes[0].dropOldTable(t.Context()))
		return m
	}

	m := preSetup("ADD COLUMN id3 INT NOT NULL DEFAULT 0, ADD INDEX(id2)")
	// migrationRunner.Run usually calls m.Setup() here.
	// Which first checks if the table can be restored from checkpoint.
	// Because this is the first run, it can't.

	assert.Error(t, m.resumeFromCheckpoint(t.Context()))

	assert.NoError(t, m.newMigration(t.Context()))

	// Now we are ready to start copying rows.
	// Instead of calling m.copyRows() we will step through it manually.
	// Since we want to checkpoint after a few chunks.

	// m.copier.StartTime = time.Now()
	m.setCurrentState(stateCopyRows)
	assert.Equal(t, "copyRows", m.getCurrentState().String())

	// first chunk.
	chunk1, err := m.copyChunker.Next()
	assert.NoError(t, err)

	chunk2, err := m.copyChunker.Next()
	assert.NoError(t, err)

	chunk3, err := m.copyChunker.Next()
	assert.NoError(t, err)

	// There is no watermark yet.
	_, err = m.copyChunker.GetLowWatermark()
	assert.Error(t, err)
	// Dump checkpoint also returns an error for the same reason.
	assert.Error(t, m.dumpCheckpoint(t.Context()))

	ccopier, ok := m.copier.(*copier.Unbuffered)
	assert.True(t, ok)

	// Because it's multi-threaded, we can't guarantee the order of the chunks.
	assert.NoError(t, ccopier.CopyChunk(t.Context(), chunk2))
	assert.NoError(t, ccopier.CopyChunk(t.Context(), chunk1))
	assert.NoError(t, ccopier.CopyChunk(t.Context(), chunk3))

	// The watermark should exist now, because migrateChunk()
	// gives feedback back to table.

	watermark, err := m.copyChunker.GetLowWatermark()
	assert.NoError(t, err)
	assert.JSONEq(t, "{\"Key\":[\"id\"],\"ChunkSize\":1000,\"LowerBound\":{\"Value\": [\"1001\"],\"Inclusive\":true},\"UpperBound\":{\"Value\": [\"2001\"],\"Inclusive\":false}}", watermark)
	// Dump a checkpoint
	assert.NoError(t, m.dumpCheckpoint(t.Context()))

	// Close m
	assert.NoError(t, m.Close())

	// Now lets imagine that everything fails and we need to start
	// from checkpoint again.

	m = preSetup("ADD COLUMN id4 INT NOT NULL DEFAULT 0, ADD INDEX(id2)")
	assert.Error(t, m.resumeFromCheckpoint(t.Context())) // it should error because the ALTER does not match.
	assert.NoError(t, m.Close())
}

// TestE2EBinlogSubscribingCompositeKey and TestE2EBinlogSubscribingNonCompositeKey tests
// are complex tests that uses the lower level interface
// to step through the table while subscribing to changes that we will
// be making to the table between chunks. It is effectively an
// end-to-end test with concurrent operations on the table.
func TestE2EBinlogSubscribingCompositeKey(t *testing.T) {
	tbl := `CREATE TABLE e2et1 (
		id1 int NOT NULL,
		id2 int not null,
		pad int NOT NULL  default 0,
		PRIMARY KEY (id1, id2))`
	cfg, err := mysql.ParseDSN(testutils.DSN())
	assert.NoError(t, err)

	testutils.RunSQL(t, `DROP TABLE IF EXISTS e2et1, _e2et1_new`)
	testutils.RunSQL(t, tbl)
	testutils.RunSQL(t, `insert into e2et1 (id1, id2) values (1,1),(2,1),(3,1),(4,1),(5,1),(6,1),(7,1),(8,1),(9,1),(10,1),
	(11,1),(12,1),(13,1),(14,1),(15,1),(16,1),(17,1),(18,1),(19,1),(20,1),(21,1),(22,1),(23,1),(24,1),(25,1),(26,1),
	(27,1),(28,1),(29,1),(30,1),(31,1),(32,1),(33,1),(34,1),(35,1),(36,1),(37,1),(38,1),(39,1),(40,1),(41,1),(42,1),
	(43,1),(44,1),(45,1),(46,1),(47,1),(48,1),(49,1),(50,1),(51,1),(52,1),(53,1),(54,1),(55,1),(56,1),(57,1),(58,1),
	(59,1),(60,1),(61,1),(62,1),(63,1),(64,1),(65,1),(66,1),(67,1),(68,1),(69,1),(70,1),(71,1),(72,1),(73,1),(74,1),
	(75,1),(76,1),(77,1),(78,1),(79,1),(80,1),(81,1),(82,1),(83,1),(84,1),(85,1),(86,1),(87,1),(88,1),(89,1),(90,1),
	(91,1),(92,1),(93,1),(94,1),(95,1),(96,1),(97,1),(98,1),(99,1),(100,1),(101,1),(102,1),(103,1),(104,1),(105,1),
	(106,1),(107,1),(108,1),(109,1),(110,1),(111,1),(112,1),(113,1),(114,1),(115,1),(116,1),(117,1),(118,1),(119,1),
	(120,1),(121,1),(122,1),(123,1),(124,1),(125,1),(126,1),(127,1),(128,1),(129,1),(130,1),(131,1),(132,1),(133,1),
	(134,1),(135,1),(136,1),(137,1),(138,1),(139,1),(140,1),(141,1),(142,1),(143,1),(144,1),(145,1),(146,1),(147,1),
	(148,1),(149,1),(150,1),(151,1),(152,1),(153,1),(154,1),(155,1),(156,1),(157,1),(158,1),(159,1),(160,1),(161,1),
	(162,1),(163,1),(164,1),(165,1),(166,1),(167,1),(168,1),(169,1),(170,1),(171,1),(172,1),(173,1),(174,1),(175,1),
	(176,1),(177,1),(178,1),(179,1),(180,1),(181,1),(182,1),(183,1),(184,1),(185,1),(186,1),(187,1),(188,1),(189,1),
	(190,1),(191,1),(192,1),(193,1),(194,1),(195,1),(196,1),(197,1),(198,1),(199,1),(200,1),(201,1),(202,1),(203,1),
	(204,1),(205,1),(206,1),(207,1),(208,1),(209,1),(210,1),(211,1),(212,1),(213,1),(214,1),(215,1),(216,1),(217,1),
	(218,1),(219,1),(220,1),(221,1),(222,1),(223,1),(224,1),(225,1),(226,1),(227,1),(228,1),(229,1),(230,1),(231,1),
	(232,1),(233,1),(234,1),(235,1),(236,1),(237,1),(238,1),(239,1),(240,1),(241,1),(242,1),(243,1),(244,1),(245,1),
	(246,1),(247,1),(248,1),(249,1),(250,1),(251,1),(252,1),(253,1),(254,1),(255,1),(256,1),(257,1),(258,1),(259,1),
	(260,1),(261,1),(262,1),(263,1),(264,1),(265,1),(266,1),(267,1),(268,1),(269,1),(270,1),(271,1),(272,1),(273,1),
	(274,1),(275,1),(276,1),(277,1),(278,1),(279,1),(280,1),(281,1),(282,1),(283,1),(284,1),(285,1),(286,1),(287,1),
	(288,1),(289,1),(290,1),(291,1),(292,1),(293,1),(294,1),(295,1),(296,1),(297,1),(298,1),(299,1),(300,1),(301,1),
	(302,1),(303,1),(304,1),(305,1),(306,1),(307,1),(308,1),(309,1),(310,1),(311,1),(312,1),(313,1),(314,1),(315,1),
	(316,1),(317,1),(318,1),(319,1),(320,1),(321,1),(322,1),(323,1),(324,1),(325,1),(326,1),(327,1),(328,1),(329,1),
	(330,1),(331,1),(332,1),(333,1),(334,1),(335,1),(336,1),(337,1),(338,1),(339,1),(340,1),(341,1),(342,1),(343,1),
	(344,1),(345,1),(346,1),(347,1),(348,1),(349,1),(350,1),(351,1),(352,1),(353,1),(354,1),(355,1),(356,1),(357,1),
	(358,1),(359,1),(360,1),(361,1),(362,1),(363,1),(364,1),(365,1),(366,1),(367,1),(368,1),(369,1),(370,1),(371,1),
	(372,1),(373,1),(374,1),(375,1),(376,1),(377,1),(378,1),(379,1),(380,1),(381,1),(382,1),(383,1),(384,1),(385,1),
	(386,1),(387,1),(388,1),(389,1),(390,1),(391,1),(392,1),(393,1),(394,1),(395,1),(396,1),(397,1),(398,1),(399,1),
	(400,1),(401,1),(402,1),(403,1),(404,1),(405,1),(406,1),(407,1),(408,1),(409,1),(410,1),(411,1),(412,1),(413,1),
	(414,1),(415,1),(416,1),(417,1),(418,1),(419,1),(420,1),(421,1),(422,1),(423,1),(424,1),(425,1),(426,1),(427,1),
	(428,1),(429,1),(430,1),(431,1),(432,1),(433,1),(434,1),(435,1),(436,1),(437,1),(438,1),(439,1),(440,1),(441,1),
	(442,1),(443,1),(444,1),(445,1),(446,1),(447,1),(448,1),(449,1),(450,1),(451,1),(452,1),(453,1),(454,1),(455,1),
	(456,1),(457,1),(458,1),(459,1),(460,1),(461,1),(462,1),(463,1),(464,1),(465,1),(466,1),(467,1),(468,1),(469,1),
	(470,1),(471,1),(472,1),(473,1),(474,1),(475,1),(476,1),(477,1),(478,1),(479,1),(480,1),(481,1),(482,1),(483,1),
	(484,1),(485,1),(486,1),(487,1),(488,1),(489,1),(490,1),(491,1),(492,1),(493,1),(494,1),(495,1),(496,1),(497,1),
	(498,1),(499,1),(500,1),(501,1),(502,1),(503,1),(504,1),(505,1),(506,1),(507,1),(508,1),(509,1),(510,1),(511,1),
	(512,1),(513,1),(514,1),(515,1),(516,1),(517,1),(518,1),(519,1),(520,1),(521,1),(522,1),(523,1),(524,1),(525,1),
	(526,1),(527,1),(528,1),(529,1),(530,1),(531,1),(532,1),(533,1),(534,1),(535,1),(536,1),(537,1),(538,1),(539,1),
	(540,1),(541,1),(542,1),(543,1),(544,1),(545,1),(546,1),(547,1),(548,1),(549,1),(550,1),(551,1),(552,1),(553,1),
	(554,1),(555,1),(556,1),(557,1),(558,1),(559,1),(560,1),(561,1),(562,1),(563,1),(564,1),(565,1),(566,1),(567,1),
	(568,1),(569,1),(570,1),(571,1),(572,1),(573,1),(574,1),(575,1),(576,1),(577,1),(578,1),(579,1),(580,1),(581,1),
	(582,1),(583,1),(584,1),(585,1),(586,1),(587,1),(588,1),(589,1),(590,1),(591,1),(592,1),(593,1),(594,1),(595,1),
	(596,1),(597,1),(598,1),(599,1),(600,1),(601,1),(602,1),(603,1),(604,1),(605,1),(606,1),(607,1),(608,1),(609,1),
	(610,1),(611,1),(612,1),(613,1),(614,1),(615,1),(616,1),(617,1),(618,1),(619,1),(620,1),(621,1),(622,1),(623,1),
	(624,1),(625,1),(626,1),(627,1),(628,1),(629,1),(630,1),(631,1),(632,1),(633,1),(634,1),(635,1),(636,1),(637,1),
	(638,1),(639,1),(640,1),(641,1),(642,1),(643,1),(644,1),(645,1),(646,1),(647,1),(648,1),(649,1),(650,1),(651,1),
	(652,1),(653,1),(654,1),(655,1),(656,1),(657,1),(658,1),(659,1),(660,1),(661,1),(662,1),(663,1),(664,1),(665,1),
	(666,1),(667,1),(668,1),(669,1),(670,1),(671,1),(672,1),(673,1),(674,1),(675,1),(676,1),(677,1),(678,1),(679,1),
	(680,1),(681,1),(682,1),(683,1),(684,1),(685,1),(686,1),(687,1),(688,1),(689,1),(690,1),(691,1),(692,1),(693,1),
	(694,1),(695,1),(696,1),(697,1),(698,1),(699,1),(700,1),(701,1),(702,1),(703,1),(704,1),(705,1),(706,1),(707,1),
	(708,1),(709,1),(710,1),(711,1),(712,1),(713,1),(714,1),(715,1),(716,1),(717,1),(718,1),(719,1),(720,1),(721,1),
	(722,1),(723,1),(724,1),(725,1),(726,1),(727,1),(728,1),(729,1),(730,1),(731,1),(732,1),(733,1),(734,1),(735,1),
	(736,1),(737,1),(738,1),(739,1),(740,1),(741,1),(742,1),(743,1),(744,1),(745,1),(746,1),(747,1),(748,1),(749,1),
	(750,1),(751,1),(752,1),(753,1),(754,1),(755,1),(756,1),(757,1),(758,1),(759,1),(760,1),(761,1),(762,1),(763,1),
	(764,1),(765,1),(766,1),(767,1),(768,1),(769,1),(770,1),(771,1),(772,1),(773,1),(774,1),(775,1),(776,1),(777,1),
	(778,1),(779,1),(780,1),(781,1),(782,1),(783,1),(784,1),(785,1),(786,1),(787,1),(788,1),(789,1),(790,1),(791,1),
	(792,1),(793,1),(794,1),(795,1),(796,1),(797,1),(798,1),(799,1),(800,1),(801,1),(802,1),(803,1),(804,1),(805,1),
	(806,1),(807,1),(808,1),(809,1),(810,1),(811,1),(812,1),(813,1),(814,1),(815,1),(816,1),(817,1),(818,1),(819,1),
	(820,1),(821,1),(822,1),(823,1),(824,1),(825,1),(826,1),(827,1),(828,1),(829,1),(830,1),(831,1),(832,1),(833,1),
	(834,1),(835,1),(836,1),(837,1),(838,1),(839,1),(840,1),(841,1),(842,1),(843,1),(844,1),(845,1),(846,1),(847,1),
	(848,1),(849,1),(850,1),(851,1),(852,1),(853,1),(854,1),(855,1),(856,1),(857,1),(858,1),(859,1),(860,1),(861,1),
	(862,1),(863,1),(864,1),(865,1),(866,1),(867,1),(868,1),(869,1),(870,1),(871,1),(872,1),(873,1),(874,1),(875,1),
	(876,1),(877,1),(878,1),(879,1),(880,1),(881,1),(882,1),(883,1),(884,1),(885,1),(886,1),(887,1),(888,1),(889,1),
	(890,1),(891,1),(892,1),(893,1),(894,1),(895,1),(896,1),(897,1),(898,1),(899,1),(900,1),(901,1),(902,1),(903,1),
	(904,1),(905,1),(906,1),(907,1),(908,1),(909,1),(910,1),(911,1),(912,1),(913,1),(914,1),(915,1),(916,1),(917,1),
	(918,1),(919,1),(920,1),(921,1),(922,1),(923,1),(924,1),(925,1),(926,1),(927,1),(928,1),(929,1),(930,1),(931,1),
	(932,1),(933,1),(934,1),(935,1),(936,1),(937,1),(938,1),(939,1),(940,1),(941,1),(942,1),(943,1),(944,1),(945,1),
	(946,1),(947,1),(948,1),(949,1),(950,1),(951,1),(952,1),(953,1),(954,1),(955,1),(956,1),(957,1),(958,1),(959,1),
	(960,1),(961,1),(962,1),(963,1),(964,1),(965,1),(966,1),(967,1),(968,1),(969,1),(970,1),(971,1),(972,1),(973,1),
	(974,1),(975,1),(976,1),(977,1),(978,1),(979,1),(980,1),(981,1),(982,1),(983,1),(984,1),(985,1),(986,1),(987,1),
	(988,1),(989,1),(990,1),(991,1),(992,1),(993,1),(994,1),(995,1),(996,1),(997,1),(998,1),(999,1),(1000,1),(1001,1),
	(1002,1),(1003,1),(1004,1),(1005,1),(1006,1),(1007,1),(1008,1),(1009,1),(1010,1),(1011,1),(1012,1),(1013,1),
	(1014,1),(1015,1),(1016,1),(1017,1),(1018,1),(1019,1),(1020,1),(1021,1),(1022,1),(1023,1),(1024,1),(1025,1),
	(1026,1),(1027,1),(1028,1),(1029,1),(1030,1),(1031,1),(1032,1),(1033,1),(1034,1),(1035,1),(1036,1),(1037,1),
	(1038,1),(1039,1),(1040,1),(1041,1),(1042,1),(1043,1),(1044,1),(1045,1),(1046,1),(1047,1),(1048,1),(1049,1),
	(1050,1),(1051,1),(1052,1),(1053,1),(1054,1),(1055,1),(1056,1),(1057,1),(1058,1),(1059,1),(1060,1),(1061,1),
	(1062,1),(1063,1),(1064,1),(1065,1),(1066,1),(1067,1),(1068,1),(1069,1),(1070,1),(1071,1),(1072,1),(1073,1),
	(1074,1),(1075,1),(1076,1),(1077,1),(1078,1),(1079,1),(1080,1),(1081,1),(1082,1),(1083,1),(1084,1),(1085,1),
	(1086,1),(1087,1),(1088,1),(1089,1),(1090,1),(1091,1),(1092,1),(1093,1),(1094,1),(1095,1),(1096,1),(1097,1),
	(1098,1),(1099,1),(1100,1),(1101,1),(1102,1),(1103,1),(1104,1),(1105,1),(1106,1),(1107,1),(1108,1),(1109,1),
	(1110,1),(1111,1),(1112,1),(1113,1),(1114,1),(1115,1),(1116,1),(1117,1),(1118,1),(1119,1),(1120,1),(1121,1),
	(1122,1),(1123,1),(1124,1),(1125,1),(1126,1),(1127,1),(1128,1),(1129,1),(1130,1),(1131,1),(1132,1),(1133,1),
	(1134,1),(1135,1),(1136,1),(1137,1),(1138,1),(1139,1),(1140,1),(1141,1),(1142,1),(1143,1),(1144,1),(1145,1),
	(1146,1),(1147,1),(1148,1),(1149,1),(1150,1),(1151,1),(1152,1),(1153,1),(1154,1),(1155,1),(1156,1),(1157,1),
	(1158,1),(1159,1),(1160,1),(1161,1),(1162,1),(1163,1),(1164,1),(1165,1),(1166,1),(1167,1),(1168,1),(1169,1),
	(1170,1),(1171,1),(1172,1),(1173,1),(1174,1),(1175,1),(1176,1),(1177,1),(1178,1),(1179,1),(1180,1),(1181,1),
	(1182,1),(1183,1),(1184,1),(1185,1),(1186,1),(1187,1),(1188,1),(1189,1),(1190,1),(1191,1),(1192,1),(1193,1),
	(1194,1),(1195,1),(1196,1),(1197,1),(1198,1),(1199,1),(1200,1);`)

	m, err := NewRunner(&Migration{
		Host:     cfg.Addr,
		Username: cfg.User,
		Password: cfg.Passwd,
		Database: cfg.DBName,
		Threads:  16,
		Table:    "e2et1",
		Alter:    "ENGINE=InnoDB",
	})
	assert.NoError(t, err)
	defer m.Close()
	assert.Equal(t, "initial", m.getCurrentState().String())
	assert.Equal(t, Progress{CurrentState: "initial", Summary: ""}, m.GetProgress())

	// Usually we would call m.Run() but we want to step through
	// the migration process manually.
	m.db, err = dbconn.New(testutils.DSN(), dbconn.NewDBConfig())
	assert.NoError(t, err)
	defer m.db.Close()
	// Get Table Info
	m.changes[0].table = table.NewTableInfo(m.db, m.migration.Database, m.migration.Table)
	err = m.changes[0].table.SetInfo(t.Context())
	assert.NoError(t, err)
	assert.NoError(t, m.changes[0].dropOldTable(t.Context()))

	// migration.Run usually calls m.Migrate() here.
	// Which does the following before calling copyRows:
	// So we proceed with the initial steps.
	assert.NoError(t, m.changes[0].createNewTable(t.Context()))
	assert.NoError(t, m.changes[0].alterNewTable(t.Context()))
	assert.NoError(t, m.createCheckpointTable(t.Context()))
	logger := logrus.New()
	m.replClient = repl.NewClient(m.db, m.migration.Host, m.migration.Username, m.migration.Password, &repl.ClientConfig{
		Logger:          logger,
		Concurrency:     4,
		TargetBatchTime: m.migration.TargetChunkTime,
		ServerID:        repl.NewServerID(),
	})
	chunker, err := table.NewChunker(m.changes[0].table, m.changes[0].newTable, m.migration.TargetChunkTime, m.logger)
	require.NoError(t, err)
	require.NoError(t, chunker.Open())
	m.copyChunker = chunker
	m.copier, err = copier.NewCopier(m.db, chunker, &copier.CopierConfig{
		Concurrency:     m.migration.Threads,
		TargetChunkTime: m.migration.TargetChunkTime,
		FinalChecksum:   m.migration.Checksum,
		Throttler:       &throttler.Noop{},
		Logger:          m.logger,
		MetricsSink:     &metrics.NoopSink{},
		DBConfig:        dbconn.NewDBConfig(),
	})
	assert.NoError(t, err)
	assert.NoError(t, m.replClient.AddSubscription(m.changes[0].table, m.changes[0].newTable, m.copyChunker.KeyAboveHighWatermark))
	err = m.replClient.Run(t.Context())
	assert.NoError(t, err)

	// Now we are ready to start copying rows.
	// Instead of calling m.copyRows() we will step through it manually.
	// Since we want to checkpoint after a few chunks.

	// m.copier.StartTime = time.Now()
	m.setCurrentState(stateCopyRows)
	assert.Equal(t, "copyRows", m.getCurrentState().String())

	// We expect 2 chunks to be copied.
	ccopier, ok := m.copier.(*copier.Unbuffered)
	assert.True(t, ok)

	// first chunk.
	chunk, err := m.copyChunker.Next()
	assert.NoError(t, err)
	assert.NotNil(t, chunk)
	assert.Equal(t, "((`id1` < 1001)\n OR (`id1` = 1001 AND `id2` < 1))", chunk.String())
	assert.NoError(t, ccopier.CopyChunk(t.Context(), chunk))
	assert.Equal(t, Progress{CurrentState: stateCopyRows.String(), Summary: "1000/1200 83.33% copyRows ETA TBD"}, m.GetProgress())

	// Now insert some data.
	testutils.RunSQL(t, `insert into e2et1 (id1, id2) values (1002, 2)`)

	// The composite chunker does not support keyAboveHighWatermark
	// so it will show up as a delta.
	assert.NoError(t, m.replClient.BlockWait(t.Context()))
	assert.Equal(t, 1, m.replClient.GetDeltaLen())

	// Second chunk
	chunk, err = m.copyChunker.Next()
	assert.NoError(t, err)
	assert.Equal(t, "((`id1` > 1001)\n OR (`id1` = 1001 AND `id2` >= 1))", chunk.String())
	assert.NoError(t, ccopier.CopyChunk(t.Context(), chunk))
	assert.Equal(t, Progress{CurrentState: stateCopyRows.String(), Summary: "1201/1200 100.08% copyRows ETA DUE"}, m.GetProgress())

	// Now insert some data.
	// This should be picked up by the binlog subscription
	// because it is within chunk size range of the second chunk.
	testutils.RunSQL(t, `insert into e2et1 (id1, id2) values (5, 2)`)
	assert.NoError(t, m.replClient.BlockWait(t.Context()))
	assert.Equal(t, 2, m.replClient.GetDeltaLen())

	testutils.RunSQL(t, `delete from e2et1 where id1 = 1`)
	assert.False(t, m.copyChunker.KeyAboveHighWatermark(1))
	assert.NoError(t, m.replClient.BlockWait(t.Context()))
	assert.Equal(t, 3, m.replClient.GetDeltaLen())

	// Some data is inserted later, even though the last chunk is done.
	// We still care to pick it up because it could be inserted during checkpoint.
	testutils.RunSQL(t, `insert into e2et1 (id1, id2) values (5000, 1)`)
	assert.False(t, m.copyChunker.KeyAboveHighWatermark(int64(math.MaxInt64)))

	// Now that copy rows is done, we flush the changeset until trivial.
	// and perform the optional checksum.
	assert.NoError(t, m.replClient.Flush(t.Context()))
	m.setCurrentState(stateApplyChangeset)
	assert.Equal(t, "applyChangeset", m.getCurrentState().String())
	m.setCurrentState(stateChecksum)
	m.dbConfig = dbconn.NewDBConfig()
	assert.NoError(t, m.checksum(t.Context()))
	assert.Equal(t, "postChecksum", m.getCurrentState().String())
	assert.Equal(t, Progress{CurrentState: statePostChecksum.String(), Summary: "Applying Changeset Deltas=0"}, m.GetProgress())

	// All done!

	assert.Equal(t, 0, m.db.Stats().InUse) // all connections are returned.
}

func TestE2EBinlogSubscribingNonCompositeKey(t *testing.T) {
	tbl := `CREATE TABLE e2et2 (
		id INT NOT NULL AUTO_INCREMENT PRIMARY KEY,
		pad int NOT NULL default 0)`

	cfg, err := mysql.ParseDSN(testutils.DSN())
	assert.NoError(t, err)

	testutils.RunSQL(t, `DROP TABLE IF EXISTS e2et2, _e2et2_new`)
	testutils.RunSQL(t, tbl)
	testutils.RunSQL(t, `insert into e2et2 (id) values (1)`)
	testutils.RunSQL(t, `insert into e2et2 (id) values (2)`)
	testutils.RunSQL(t, `insert into e2et2 (id) values (3)`)

	m, err := NewRunner(&Migration{
		Host:     cfg.Addr,
		Username: cfg.User,
		Password: cfg.Passwd,
		Database: cfg.DBName,
		Threads:  16,
		Table:    "e2et2",
		Alter:    "ENGINE=InnoDB",
	})
	assert.NoError(t, err)
	defer m.Close()
	assert.Equal(t, "initial", m.getCurrentState().String())

	// Usually we would call m.Run() but we want to step through
	// the migration process manually.
	m.db, err = dbconn.New(testutils.DSN(), dbconn.NewDBConfig())
	assert.NoError(t, err)
	defer m.db.Close()
	// Get Table Info
	m.changes[0].table = table.NewTableInfo(m.db, m.migration.Database, m.migration.Table)
	err = m.changes[0].table.SetInfo(t.Context())
	assert.NoError(t, err)
	assert.NoError(t, m.changes[0].dropOldTable(t.Context()))

	// migration.Run usually calls m.Migrate() here.
	// Which does the following before calling copyRows:
	// So we proceed with the initial steps.
	assert.NoError(t, m.changes[0].createNewTable(t.Context()))
	assert.NoError(t, m.changes[0].alterNewTable(t.Context()))
	assert.NoError(t, m.createCheckpointTable(t.Context()))
	logger := logrus.New()
	m.replClient = repl.NewClient(m.db, m.migration.Host, m.migration.Username, m.migration.Password, &repl.ClientConfig{
		Logger:          logger,
		Concurrency:     4,
		TargetBatchTime: m.migration.TargetChunkTime,
		ServerID:        repl.NewServerID(),
	})
	chunker, err := table.NewChunker(m.changes[0].table, m.changes[0].newTable, m.migration.TargetChunkTime, m.logger)
	require.NoError(t, err)
	require.NoError(t, chunker.Open())
	m.copyChunker = chunker
	m.copier, err = copier.NewCopier(m.db, chunker, &copier.CopierConfig{
		Concurrency:     m.migration.Threads,
		TargetChunkTime: m.migration.TargetChunkTime,
		FinalChecksum:   m.migration.Checksum,
		Throttler:       &throttler.Noop{},
		Logger:          m.logger,
		MetricsSink:     &metrics.NoopSink{},
		DBConfig:        dbconn.NewDBConfig(),
	})
	assert.NoError(t, err)
	assert.NoError(t, m.replClient.AddSubscription(m.changes[0].table, m.changes[0].newTable, m.copyChunker.KeyAboveHighWatermark))
	err = m.replClient.Run(t.Context())
	assert.NoError(t, err)
	m.replClient.SetKeyAboveWatermarkOptimization(true)

	// Now we are ready to start copying rows.
	// Instead of calling m.copyRows() we will step through it manually.
	// Since we want to checkpoint after a few chunks.

	// m.copier.StartTime = time.Now()
	m.setCurrentState(stateCopyRows)
	assert.Equal(t, "copyRows", m.getCurrentState().String())

	// We expect 3 chunks to be copied.
	// The special first and last case and middle case.
	ccopier, ok := m.copier.(*copier.Unbuffered)
	assert.True(t, ok)

	// first chunk.
	chunk, err := m.copyChunker.Next()
	assert.NoError(t, err)
	assert.NotNil(t, chunk)
	assert.NoError(t, ccopier.CopyChunk(t.Context(), chunk))
	assert.Equal(t, "`id` < 1", chunk.String())

	// Now insert some data.
	// This will be ignored by the binlog subscription.
	// Because it's ahead of the high watermark.
	testutils.RunSQL(t, `insert into e2et2 (id) values (4)`)
	assert.True(t, m.copyChunker.KeyAboveHighWatermark(4))

	// Give it a chance, since we need to read from the binary log to populate this
	// Even though we expect nothing.
	assert.NoError(t, m.replClient.BlockWait(t.Context()))
	assert.Equal(t, 0, m.replClient.GetDeltaLen())

	// second chunk is between min and max value.
	chunk, err = m.copyChunker.Next()
	assert.NoError(t, err)
	assert.NoError(t, ccopier.CopyChunk(t.Context(), chunk))
	assert.Equal(t, "`id` >= 1 AND `id` < 1001", chunk.String())

	// Now insert some data.
	// This should be picked up by the binlog subscription
	// because it is within chunk size range of the second chunk.
	testutils.RunSQL(t, `insert into e2et2 (id) values (5)`)
	assert.False(t, m.copyChunker.KeyAboveHighWatermark(5))
	assert.NoError(t, m.replClient.BlockWait(t.Context()))
	assert.Equal(t, 1, m.replClient.GetDeltaLen())

	testutils.RunSQL(t, `delete from e2et2 where id = 1`)
	assert.False(t, m.copyChunker.KeyAboveHighWatermark(1))
	assert.NoError(t, m.replClient.BlockWait(t.Context()))
	assert.Equal(t, 2, m.replClient.GetDeltaLen())

	// third (and last) chunk is open ended,
	// so anything after it will be picked up by the binlog.
	chunk, err = m.copyChunker.Next()
	assert.NoError(t, err)
	assert.NoError(t, ccopier.CopyChunk(t.Context(), chunk))
	assert.Equal(t, "`id` >= 1001", chunk.String())

	// Some data is inserted later, even though the last chunk is done.
	// We still care to pick it up because it could be inserted during checkpoint.
	testutils.RunSQL(t, `insert into e2et2 (id) values (6)`)
	// the pointer should be at maxint64 for safety. this ensures
	// that any keyAboveHighWatermark checks return false
	assert.False(t, m.copyChunker.KeyAboveHighWatermark(int64(math.MaxInt64)))

	// Now that copy rows is done, we flush the changeset until trivial.
	// and perform the optional checksum.
	assert.NoError(t, m.replClient.Flush(t.Context()))
	m.setCurrentState(stateApplyChangeset)
	assert.Equal(t, "applyChangeset", m.getCurrentState().String())
	m.setCurrentState(stateChecksum)
	m.dbConfig = dbconn.NewDBConfig()
	assert.NoError(t, m.checksum(t.Context()))
	assert.Equal(t, "postChecksum", m.getCurrentState().String())
	// All done!
}

// TestForRemainingTableArtifacts tests that the table is left after
// the migration is complete, but no _chkpnt or _new or _old table.
func TestForRemainingTableArtifacts(t *testing.T) {
	testutils.RunSQL(t, `DROP TABLE IF EXISTS remainingtbl, _remainingtbl_new, _remainingtbl_old, _remainingtbl_chkpnt`)
	table := `CREATE TABLE remainingtbl (
		id INT NOT NULL PRIMARY KEY,
		name varchar(255) NOT NULL
	)`
	testutils.RunSQL(t, table)
	cfg, err := mysql.ParseDSN(testutils.DSN())
	assert.NoError(t, err)

	m, err := NewRunner(&Migration{
		Host:     cfg.Addr,
		Username: cfg.User,
		Password: cfg.Passwd,
		Database: cfg.DBName,
		Threads:  16,
		Table:    "remainingtbl",
		Alter:    "ENGINE=InnoDB",
	})
	assert.NoError(t, err)                // everything is specified.
	assert.NoError(t, m.Run(t.Context())) // it's an accepted type.
	assert.NoError(t, m.Close())

	// Now we should have a _remainingtbl_old table and a remainingtbl table
	// but no _remainingtbl_new table or _remainingtbl_chkpnt table.
	db, err := dbconn.New(testutils.DSN(), dbconn.NewDBConfig())
	assert.NoError(t, err)
	defer db.Close()
	stmt := `SELECT GROUP_CONCAT(table_name) FROM information_schema.tables where table_schema='test' and table_name LIKE '%remainingtbl%' ORDER BY table_name;`
	var tables string
	assert.NoError(t, db.QueryRow(stmt).Scan(&tables))
	assert.Equal(t, "remainingtbl", tables)
}

func TestDropColumn(t *testing.T) {
	testutils.RunSQL(t, `DROP TABLE IF EXISTS dropcol, _dropcol_new`)
	table := `CREATE TABLE dropcol (
		id int(11) NOT NULL AUTO_INCREMENT,
		a varchar(255) NOT NULL,
		b varchar(255) NOT NULL,
		c varchar(255) NOT NULL,
		PRIMARY KEY (id)
	)`
	testutils.RunSQL(t, table)
	testutils.RunSQL(t, `insert into dropcol (id, a,b,c) values (1, 'a', 'b', 'c')`)

	cfg, err := mysql.ParseDSN(testutils.DSN())
	assert.NoError(t, err)

	m, err := NewRunner(&Migration{
		Host:     cfg.Addr,
		Username: cfg.User,
		Password: cfg.Passwd,
		Database: cfg.DBName,
		Threads:  16,
		Table:    "dropcol",
		Alter:    "DROP COLUMN b, ENGINE=InnoDB", // need both to ensure it is not instant!
	})
	assert.NoError(t, err)
	assert.NoError(t, m.Run(t.Context()))

	assert.False(t, m.usedInstantDDL) // need to ensure it uses full process.
	assert.NoError(t, m.Close())
}

func TestDefaultPort(t *testing.T) {
	m, err := NewRunner(&Migration{
		Host:     "localhost",
		Username: "root",
		Password: "mypassword",
		Database: "test",
		Threads:  16,
		Table:    "t1",
		Alter:    "DROP COLUMN b, ENGINE=InnoDB",
	})
	assert.NoError(t, err)
	assert.Equal(t, "localhost:3306", m.migration.Host)
	m.SetLogger(logrus.New())
}

func TestNullToNotNull(t *testing.T) {
	testutils.RunSQL(t, `DROP TABLE IF EXISTS autodatetime`)
	table := `CREATE TABLE autodatetime (
		id INT NOT NULL AUTO_INCREMENT,
		created_at DATETIME(3) NULL,
		PRIMARY KEY (id)
	)`
	testutils.RunSQL(t, table)
	testutils.RunSQL(t, `INSERT INTO autodatetime (created_at) VALUES (NULL)`)
	cfg, err := mysql.ParseDSN(testutils.DSN())
	assert.NoError(t, err)

	m, err := NewRunner(&Migration{
		Host:     cfg.Addr,
		Username: cfg.User,
		Password: cfg.Passwd,
		Database: cfg.DBName,
		Threads:  16,
		Table:    "autodatetime",
		Alter:    "modify column created_at datetime(3) not null default current_timestamp(3)",
	})
	assert.NoError(t, err)
	err = m.Run(t.Context())
	assert.Error(t, err)
	assert.ErrorContains(t, err, "Column 'created_at' cannot be null")
	assert.NoError(t, m.Close())
}

func TestChunkerPrefetching(t *testing.T) {
	testutils.RunSQL(t, `DROP TABLE IF EXISTS prefetchtest`)
	table := `CREATE TABLE prefetchtest (
		id BIGINT NOT NULL AUTO_INCREMENT,
		created_at DATETIME(3) NULL,
		PRIMARY KEY (id)
	)`
	testutils.RunSQL(t, table)
	// insert about 11K rows.
	testutils.RunSQL(t, `INSERT INTO prefetchtest (created_at) VALUES (NULL)`)
	testutils.RunSQL(t, `INSERT INTO prefetchtest (created_at) SELECT NULL FROM prefetchtest a JOIN prefetchtest b JOIN prefetchtest c`)
	testutils.RunSQL(t, `INSERT INTO prefetchtest (created_at) SELECT NULL FROM prefetchtest a JOIN prefetchtest b JOIN prefetchtest c`)
	testutils.RunSQL(t, `INSERT INTO prefetchtest (created_at) SELECT NULL FROM prefetchtest a JOIN prefetchtest b JOIN prefetchtest c`)
	testutils.RunSQL(t, `INSERT INTO prefetchtest (created_at) SELECT NULL FROM prefetchtest a JOIN prefetchtest b LIMIT 10000`)

	// the max id should be able 11040
	// lets insert one far off ID: 300B
	// and then continue inserting at greater than the max dynamic chunk size.
	testutils.RunSQL(t, `INSERT INTO prefetchtest (id, created_at) VALUES (300000000000, NULL)`)
	testutils.RunSQL(t, `INSERT INTO prefetchtest (created_at) SELECT NULL FROM prefetchtest a JOIN prefetchtest b LIMIT 300000`)

	// and then another big gap
	// and then continue inserting at greater than the max dynamic chunk size.
	testutils.RunSQL(t, `INSERT INTO prefetchtest (id, created_at) VALUES (600000000000, NULL)`)
	testutils.RunSQL(t, `INSERT INTO prefetchtest (created_at) SELECT NULL FROM prefetchtest a JOIN prefetchtest b LIMIT 300000`)
	// and then one final value which is way out there.
	testutils.RunSQL(t, `INSERT INTO prefetchtest (id, created_at) VALUES (900000000000, NULL)`)

	cfg, err := mysql.ParseDSN(testutils.DSN())
	assert.NoError(t, err)

	m, err := NewRunner(&Migration{
		Host:     cfg.Addr,
		Username: cfg.User,
		Password: cfg.Passwd,
		Database: cfg.DBName,
		Threads:  16,
		Table:    "prefetchtest",
		Alter:    "engine=innodb",
	})
	assert.NoError(t, err)
	err = m.Run(t.Context())
	assert.NoError(t, err)
	assert.NoError(t, m.Close())
}

func TestTpConversion(t *testing.T) {
	testutils.RunSQL(t, "DROP TABLE IF EXISTS tpconvert")
	testutils.RunSQL(t, `CREATE TABLE tpconvert (
	id bigint NOT NULL AUTO_INCREMENT primary key,
	created_at timestamp NOT NULL DEFAULT CURRENT_TIMESTAMP,
	updated_at timestamp NOT NULL DEFAULT CURRENT_TIMESTAMP ON UPDATE CURRENT_TIMESTAMP,
	issued_at timestamp NULL DEFAULT NULL,
	activated_at timestamp NULL DEFAULT NULL,
	deactivated_at timestamp NULL DEFAULT NULL,
	intasstring varchar(255) NULL DEFAULT NULL,
	floatcol FLOAT NULL DEFAULT NULL
	)`)
	testutils.RunSQL(t, `INSERT INTO tpconvert (created_at, updated_at, issued_at, activated_at, deactivated_at, intasstring, floatcol) VALUES
	('2023-05-18 09:28:46', '2023-05-18 09:33:27', '2023-05-18 09:28:45', '2023-05-18 09:28:45', NULL, '0001', 9.3),
	('2023-05-18 09:34:38', '2023-05-24 07:38:25', '2023-05-18 09:34:37', '2023-05-18 09:34:37', '2023-05-24 07:38:25', '10', 9.3),
	('2023-05-24 07:34:36', '2023-05-24 07:34:36', '2023-05-24 07:34:35', NULL, null, '01234', 9.3),
	('2023-05-24 07:41:05', '2023-05-25 06:15:37', '2023-05-24 07:41:04', '2023-05-24 07:41:04', '2023-05-25 06:15:37', '10', 2.2),
	('2023-05-25 06:17:30', '2023-05-25 06:17:30', '2023-05-25 06:17:29', '2023-05-25 06:17:29', NULL, '10', 9.3),
	('2023-05-25 06:18:33', '2023-05-25 06:41:13', '2023-05-25 06:18:32', '2023-05-25 06:18:32', '2023-05-25 06:41:13', '10', 1.1),
	('2023-05-25 06:24:23', '2023-05-25 06:24:23', '2023-05-25 06:24:22', NULL, null, '10', 9.3),
	('2023-05-25 06:41:35', '2023-05-28 23:45:09', '2023-05-25 06:41:34', '2023-05-25 06:41:34', '2023-05-28 23:45:09', '10', 9.3),
	('2023-05-25 06:44:41', '2023-05-28 23:45:03', '2023-05-25 06:44:40', '2023-05-25 06:46:48', '2023-05-28 23:45:03', '10', 9.3),
	('2023-05-26 06:24:24', '2023-05-28 23:45:01', '2023-05-26 06:24:23', '2023-05-26 06:24:42', '2023-05-28 23:45:01', '10', 9.3),
	('2023-05-28 23:46:07', '2023-05-29 00:57:55', '2023-05-28 23:46:05', '2023-05-28 23:46:05', NULL, '10', 9.3),
	('2023-05-28 23:53:34', '2023-05-29 00:57:56', '2023-05-28 23:53:33', '2023-05-28 23:58:09', NULL, '10', 9.3);`)

	cfg, err := mysql.ParseDSN(testutils.DSN())
	assert.NoError(t, err)

	m, err := NewRunner(&Migration{
		Host:     cfg.Addr,
		Username: cfg.User,
		Password: cfg.Passwd,
		Database: cfg.DBName,
		Threads:  16,
		Table:    "tpconvert",
		Alter: `MODIFY COLUMN created_at TIMESTAMP(6) NOT NULL DEFAULT CURRENT_TIMESTAMP(6),
		MODIFY COLUMN updated_at TIMESTAMP(6) NOT NULL DEFAULT CURRENT_TIMESTAMP(6) ON UPDATE CURRENT_TIMESTAMP(6),
		MODIFY COLUMN issued_at TIMESTAMP(6) NULL,
		MODIFY COLUMN activated_at TIMESTAMP(6) NULL,
		MODIFY COLUMN deactivated_at TIMESTAMP(6) NULL,
		MODIFY COLUMN intasstring INT NULL DEFAULT NULL
		`,
	})
	assert.NoError(t, err)
	err = m.Run(t.Context())
	assert.NoError(t, err)
	assert.NoError(t, m.Close())
}

func TestResumeFromCheckpointE2E(t *testing.T) {
	testutils.RunSQL(t, `DROP TABLE IF EXISTS chkpresumetest, _chkpresumetest_old, _chkpresumetest_chkpnt`)
	table := `CREATE TABLE chkpresumetest (
		id int(11) NOT NULL AUTO_INCREMENT,
		pad varbinary(1024) NOT NULL,
		PRIMARY KEY (id)
	)`
	testutils.RunSQL(t, table)
	migration := &Migration{}
	cfg, err := mysql.ParseDSN(testutils.DSN())
	assert.NoError(t, err)

	// Insert dummy data.
	testutils.RunSQL(t, "INSERT INTO chkpresumetest (pad) SELECT RANDOM_BYTES(1024) FROM dual")
	testutils.RunSQL(t, "INSERT INTO chkpresumetest (pad) SELECT RANDOM_BYTES(1024) FROM chkpresumetest a, chkpresumetest b, chkpresumetest c LIMIT 100000")
	testutils.RunSQL(t, "INSERT INTO chkpresumetest (pad) SELECT RANDOM_BYTES(1024) FROM chkpresumetest a, chkpresumetest b, chkpresumetest c LIMIT 100000")
	testutils.RunSQL(t, "INSERT INTO chkpresumetest (pad) SELECT RANDOM_BYTES(1024) FROM chkpresumetest a, chkpresumetest b, chkpresumetest c LIMIT 100000")
	testutils.RunSQL(t, "INSERT INTO chkpresumetest (pad) SELECT RANDOM_BYTES(1024) FROM chkpresumetest a, chkpresumetest b, chkpresumetest c LIMIT 100000")
	alterSQL := "ADD INDEX(pad);"
	// use as slow as possible here: we want the copy to be still running
	// when we kill it once we have a checkpoint saved.
	migration.Host = cfg.Addr
	migration.Username = cfg.User
	migration.Password = cfg.Passwd
	migration.Database = cfg.DBName
	migration.Threads = 1
	migration.Checksum = true
	migration.Table = "chkpresumetest"
	migration.Alter = alterSQL
	migration.TargetChunkTime = 100 * time.Millisecond

	runner, err := NewRunner(migration)
	assert.NoError(t, err)

	ctx, cancel := context.WithCancel(t.Context())

	go func() {
		err := runner.Run(ctx)
		assert.Error(t, err) // it gets interrupted as soon as there is a checkpoint saved.
	}()

	// wait until a checkpoint is saved (which means copy is in progress)
	db, err := dbconn.New(testutils.DSN(), dbconn.NewDBConfig())
	assert.NoError(t, err)
	defer db.Close()
	for {
		var rowCount int
		err = db.QueryRow(`SELECT count(*) from _chkpresumetest_chkpnt`).Scan(&rowCount)
		if err != nil {
			continue // table does not exist yet
		}
		if rowCount > 0 {
			break
		}
	}
	// Between cancel and Close() every resource is freed.
	cancel()
	assert.NoError(t, runner.Close())

	// Insert some more dummy data
	testutils.RunSQL(t, "INSERT INTO chkpresumetest (pad) SELECT RANDOM_BYTES(1024) FROM chkpresumetest LIMIT 1000")
	// Start a new migration with the same parameters.
	// Let it complete.
	newmigration := &Migration{}
	newmigration.Host = cfg.Addr
	newmigration.Username = cfg.User
	newmigration.Password = cfg.Passwd
	newmigration.Database = cfg.DBName
	newmigration.Threads = 4
	newmigration.Checksum = true
	newmigration.Table = "chkpresumetest"
	newmigration.Alter = alterSQL
	newmigration.TargetChunkTime = 5 * time.Second

	m, err := NewRunner(newmigration)
	assert.NoError(t, err)
	assert.NotNil(t, m)

	err = m.Run(t.Context())
	assert.NoError(t, err)
	assert.True(t, m.usedResumeFromCheckpoint)
	assert.NoError(t, m.Close())
}

func TestResumeFromCheckpointE2ECompositeVarcharPK(t *testing.T) {
	testutils.RunSQL(t, `DROP TABLE IF EXISTS compositevarcharpk, _compositevarcharpk_chkpnt`)
	testutils.RunSQL(t, `CREATE TABLE compositevarcharpk (
  token varchar(128) NOT NULL,
  version varchar(255) NOT NULL,
  state varchar(255) NOT NULL,
  source varchar(128) NOT NULL,
  created_at datetime(3) NOT NULL,
  updated_at datetime(3) NOT NULL,
  PRIMARY KEY (token,version)
	);`)
	testutils.RunSQL(t, `INSERT INTO compositevarcharpk VALUES
 (HEX(RANDOM_BYTES(60)), '1', 'active', 'test', NOW(3), NOW(3))`)
	testutils.RunSQL(t, `INSERT INTO compositevarcharpk SELECT
 HEX(RANDOM_BYTES(60)), '1', 'active', 'test', NOW(3), NOW(3)
FROM compositevarcharpk a JOIN compositevarcharpk b JOIN compositevarcharpk c LIMIT 10000`)
	testutils.RunSQL(t, `INSERT INTO compositevarcharpk SELECT
 HEX(RANDOM_BYTES(60)), '1', 'active', 'test', NOW(3), NOW(3)
FROM compositevarcharpk a JOIN compositevarcharpk b JOIN compositevarcharpk c LIMIT 10000`)
	testutils.RunSQL(t, `INSERT INTO compositevarcharpk SELECT
 HEX(RANDOM_BYTES(60)), '1', 'active', 'test', NOW(3), NOW(3)
FROM compositevarcharpk a JOIN compositevarcharpk b JOIN compositevarcharpk c LIMIT 10000`)
	testutils.RunSQL(t, `INSERT INTO compositevarcharpk SELECT
 HEX(RANDOM_BYTES(60)), '1', 'active', 'test', NOW(3), NOW(3)
FROM compositevarcharpk a JOIN compositevarcharpk b JOIN compositevarcharpk c LIMIT 10000`)
	testutils.RunSQL(t, `INSERT INTO compositevarcharpk SELECT
 a.token, '2', 'active', 'test', NOW(3), NOW(3)
FROM compositevarcharpk a WHERE version='1'`)

	cfg, err := mysql.ParseDSN(testutils.DSN())
	assert.NoError(t, err)
	migration := &Migration{
		Host:            cfg.Addr,
		Username:        cfg.User,
		Password:        cfg.Passwd,
		Database:        cfg.DBName,
		Threads:         1,
		Table:           "compositevarcharpk",
		Alter:           "ENGINE=InnoDB",
		Checksum:        true,
		TargetChunkTime: 100 * time.Millisecond,
	}
	runner, err := NewRunner(migration)
	assert.NoError(t, err)
	ctx, cancel := context.WithCancel(t.Context())
	go func() {
		err := runner.Run(ctx)
		assert.Error(t, err) // it gets interrupted as soon as there is a checkpoint saved.
	}()

	// wait until a checkpoint is saved (which means copy is in progress)
	db, err := dbconn.New(testutils.DSN(), dbconn.NewDBConfig())
	assert.NoError(t, err)
	defer db.Close()
	for {
		var rowCount int
		err = db.QueryRow(`SELECT count(*) from _compositevarcharpk_chkpnt`).Scan(&rowCount)
		if err != nil {
			continue // table does not exist yet
		}
		if rowCount > 0 {
			break
		}
	}
	// Between cancel and Close() every resource is freed.
	cancel()
	assert.NoError(t, runner.Close())

	newmigration := &Migration{
		Host:            cfg.Addr,
		Username:        cfg.User,
		Password:        cfg.Passwd,
		Database:        cfg.DBName,
		Threads:         2,
		Table:           "compositevarcharpk",
		Alter:           "ENGINE=InnoDB",
		Checksum:        true,
		TargetChunkTime: 5 * time.Second,
	}
	m2, err := NewRunner(newmigration)
	assert.NoError(t, err)
	assert.NotNil(t, m2)

	err = m2.Run(t.Context())
	assert.NoError(t, err)
	assert.True(t, m2.usedResumeFromCheckpoint)
	assert.NoError(t, m2.Close())
}

func TestResumeFromCheckpointStrict(t *testing.T) {
	testutils.RunSQL(t, `DROP TABLE IF EXISTS resumestricttest, _resumestricttest_old, _resumestricttest_chkpnt`)
	table := `CREATE TABLE resumestricttest (
		id int(11) NOT NULL AUTO_INCREMENT,
		pad varbinary(1024) NOT NULL,
		PRIMARY KEY (id)
	)`
	testutils.RunSQL(t, table)

	// Insert dummy data.
	testutils.RunSQL(t, "INSERT INTO resumestricttest (pad) SELECT RANDOM_BYTES(1024) FROM dual")
	testutils.RunSQL(t, "INSERT INTO resumestricttest (pad) SELECT RANDOM_BYTES(1024) FROM resumestricttest a, resumestricttest b, resumestricttest c LIMIT 100000")
	testutils.RunSQL(t, "INSERT INTO resumestricttest (pad) SELECT RANDOM_BYTES(1024) FROM resumestricttest a, resumestricttest b, resumestricttest c LIMIT 100000")
	testutils.RunSQL(t, "INSERT INTO resumestricttest (pad) SELECT RANDOM_BYTES(1024) FROM resumestricttest a, resumestricttest b, resumestricttest c LIMIT 100000")
	testutils.RunSQL(t, "INSERT INTO resumestricttest (pad) SELECT RANDOM_BYTES(1024) FROM resumestricttest a, resumestricttest b, resumestricttest c LIMIT 100000")

	cfg, err := mysql.ParseDSN(testutils.DSN())
	assert.NoError(t, err)

	alterSQL := "ADD INDEX(pad);"

	migration := &Migration{
		Host:            cfg.Addr,
		Username:        cfg.User,
		Password:        cfg.Passwd,
		Database:        cfg.DBName,
		Threads:         1,
		Checksum:        true,
		Table:           "resumestricttest",
		Alter:           alterSQL,
		TargetChunkTime: 100 * time.Millisecond,
		Strict:          true,
	}

	// Kick off a migration with --strict enabled and let it run until the first checkpoint is available

	ctx, cancel := context.WithCancel(t.Context())

	runner, err := NewRunner(migration)
	assert.NoError(t, err)

	go func() {
		err := runner.Run(ctx)
		assert.Error(t, err) // it gets interrupted as soon as there is a checkpoint saved.
	}()

	// wait until a checkpoint is saved (which means copy is in progress)
	db, err := dbconn.New(testutils.DSN(), dbconn.NewDBConfig())
	assert.NoError(t, err)
	defer db.Close()
	for {
		var rowCount int
		err = db.QueryRow(`SELECT count(*) from _resumestricttest_chkpnt`).Scan(&rowCount)
		if err != nil {
			continue // table does not exist yet
		}
		if rowCount > 0 {
			break
		}
	}
	// Between cancel and Close() every resource is freed.
	cancel()
	assert.NoError(t, runner.Close())

	// Insert some more dummy data
	testutils.RunSQL(t, "INSERT INTO resumestricttest (pad) SELECT RANDOM_BYTES(1024) FROM chkpresumetest LIMIT 1000")

	// Start a _different_ migration on the same table. We don't expect this to work when --strict is enabled
	// since the --alter doesn't match what is recorded in the checkpoint table

	migrationB := &Migration{
		Host:            migration.Host,
		Username:        migration.Username,
		Password:        migration.Password,
		Database:        migration.Database,
		Threads:         migration.Threads,
		Checksum:        migration.Checksum,
		Table:           migration.Table,
		Alter:           "ENGINE=INNODB",
		TargetChunkTime: migration.TargetChunkTime,
		Strict:          migration.Strict,
	}

	runner, err = NewRunner(migrationB)
	assert.NoError(t, err)

	err = runner.Run(t.Context())
	assert.Error(t, err)
	assert.ErrorIs(t, err, ErrMismatchedAlter)

	assert.NoError(t, runner.Close())

	// We should be able to force the migration to run even though there's a mismatched --alter
	// by disabling --strict

	migrationB.Strict = false
	migrationB.Threads = 4 // to make the test run faster

	runner, err = NewRunner(migrationB)
	assert.NoError(t, err)

	err = runner.Run(t.Context())
	assert.NoError(t, err)
	assert.False(t, runner.usedResumeFromCheckpoint)

	assert.NoError(t, runner.Close())
}

// TestE2ERogueValues tests that PRIMARY KEY
// values that contain single quotes are escaped correctly
// by the repl feed applier, the copier and checksum.
func TestE2ERogueValues(t *testing.T) {
	// table cointains a reserved word too.
	tbl := "CREATE TABLE e2erogue ( `datetime` varbinary(40) NOT NULL,`col2` int NOT NULL  default 0, primary key (`datetime`, `col2`))"
	cfg, err := mysql.ParseDSN(testutils.DSN())
	assert.NoError(t, err)

	testutils.RunSQL(t, `DROP TABLE IF EXISTS e2erogue, _e2erogue_new`)
	testutils.RunSQL(t, tbl)
	testutils.RunSQL(t, `insert into e2erogue values ("1 \". ",1),("2 \". ",1),("3 \". ",1),("4 \". ",1),("5 \". ",1),("6 \". ",1),("7 \". ",1),("8 \". ",1),("9 \". ",1),("10 \". ",1),("11 \". ",1),("12 \". ",1),("13 \". ",1),("14 \". ",1),("15 \". ",1),("16 \". ",1),
	("17 \". ",1),("18 \". ",1),("19 \". ",1),("'20 \". ",1),("21 \". ",1),("22 \". ",1),("23 \". ",1),("24 \". ",1),("25 \". ",1),("26 \". ",1),("27 \". ",1),("28 \". ",1),("29 \". ",1),("30 \". ",1),("31 \". ",1),
	("32 \". ",1),("33 \". ",1),("34 \". ",1),("35 \". ",1),("3'6 \". ",1),("37 \". ",1),("38 \". ",1),("39 \". ",1),("40 \". ",1),("41 \". ",1),("42 \". ",1),("43 \". ",1),("44 \". ",1),("45 \". ",1),("46 \". ",1),
	("47 \". ",1),("48 \". ",1),("49 \". ",1),("50 \". ",1),("51 \". ",1),("52 \". ",1),("53 \". ",1),("54 \". ",1),("55 \". ",1),("56 \". ",1),("57 \". ",1),("58 \". ",1),("59 \". ",1),("60 \". ",1),("61 \". ",1),
	("62 \". ",1),("63 \". ",1),("64 \". ",1),("65 \". ",1),("66 \". ",1),("67 \". ",1),("68 \". ",1),("69 \". ",1),("70 \". ",1),("71 \". ",1),("72 \". ",1),("73 \". ",1),("74 \". ",1),("75 \". ",1),("76 \". ",1),
	("77 \". ",1),("78 \". ",1),("79 \". ",1),("80 \". ",1),("81 \". ",1),("82 \". ",1),("83 \". ",1),("84 \". ",1),("85 \". ",1),("86 \". ",1),("87 \". ",1),("88 \". ",1),("89 \". ",1),("90 \". ",1),("91 \". ",1),
	("92 \". ",1),("93 \". ",1),("94 \". ",1),("95 \". ",1),("96 \". ",1),("97 \". ",1),("98 \". ",1),("99 \". ",1),("100 \". ",1),("10\"1 \". ",1),("102 \". ",1),("103 \". ",1),("104 \". ",1),("105 \". ",1),
	("106 \". ",1),("107 \". ",1),("108 \". ",1),("109 \". ",1),("110 \". ",1),("111 \". ",1),("112 \". ",1),("113 \". ",1),("114 \". ",1),("115 \". ",1),("116 \". ",1),("117 \". ",1),("118 \". ",1),
	("119 \". ",1),("120 \". ",1),("121 \". ",1),("122 \". ",1),("123 \". ",1),("124 \". ",1),("125 \". ",1),("126 \". ",1),("127 \". ",1),("128 \". ",1),("129 \". ",1),("130 \". ",1),("131 \". ",1),("132 \". ",1),
	("133 \". ",1),("134 \". ",1),("135 \". ",1),("136 \". ",1),("137 \". ",1),("138 \". ",1),("139 \". ",1),("140 \". ",1),("141 \". ",1),("142 \". ",1),("143 \". ",1),("144 \". ",1),("145 \". ",1),("146 \". ",1),
	("147 \". ",1),("148 \". ",1),("149 \". ",1),("150 \". ",1),("151 \". ",1),("152 \". ",1),("153 \". ",1),("154 \". ",1),("155 \". ",1),("156 \". ",1),("157 \". ",1),("158 \". ",1),("159 \". ",1),("160 \". ",1),
	("161 \". ",1),("162 \". ",1),("163 \". ",1),("164 \". ",1),("165 \". ",1),("166 \". ",1),("167 \". ",1),("168 \". ",1),("169 \". ",1),("170 \". ",1),("171 \". ",1),("172 \". ",1),("173 \". ",1),("174 \". ",1),
	("175 \". ",1),("176 \". ",1),("177 \". ",1),("178 \". ",1),("179 \". ",1),("180 \". ",1),("181 \". ",1),("182 \". ",1),("183 \". ",1),("184 \". ",1),("185 \". ",1),("186 \". ",1),("187 \". ",1),("188 \". ",1),
	("189 \". ",1),("190 \". ",1),("191 \". ",1),("192 \". ",1),("193 \". ",1),("194 \". ",1),("195 \". ",1),("196 \". ",1),("197 \". ",1),("198 \". ",1),("199 \". ",1),("200 \". ",1),("201 \". ",1),("202 \". ",1),
	("203 \". ",1),("204 \". ",1),("205 \". ",1),("206 \". ",1),("207 \". ",1),("208 \". ",1),("209 \". ",1),("210 \". ",1),("211 \". ",1),("212 \". ",1),("213 \". ",1),("214 \". ",1),("215 \". ",1),("216 \". ",1),
	("217 \". ",1),("218 \". ",1),("219 \". ",1),("220 \". ",1),("221 \". ",1),("222 \". ",1),("223 \". ",1),("224 \". ",1),("225 \". ",1),("226 \". ",1),("227 \". ",1),("228 \". ",1),("229 \". ",1),("230 \". ",1),
	("231 \". ",1),("232 \". ",1),("233 \". ",1),("234 \". ",1),("235 \". ",1),("236 \". ",1),("237 \". ",1),("238 \". ",1),("239 \". ",1),("240 \". ",1),("241 \". ",1),("242 \". ",1),("243 \". ",1),("244 \". ",1),
	("245 \". ",1),("246 \". ",1),("247 \". ",1),("248 \". ",1),("249 \". ",1),("250 \". ",1),("251 \". ",1),("252 \". ",1),("253 \". ",1),("254 \". ",1),("255 \". ",1),("256 \". ",1),("257 \". ",1),("258 \". ",1),
	("259 \". ",1),("260 \". ",1),("261 \". ",1),("262 \". ",1),("263 \". ",1),("264 \". ",1),("265 \". ",1),("266 \". ",1),("267 \". ",1),("268 \". ",1),("269 \". ",1),("270 \". ",1),("271 \". ",1),("272 \". ",1),
	("273 \". ",1),("274 \". ",1),("275 \". ",1),("276 \". ",1),("277 \". ",1),("278 \". ",1),("279 \". ",1),("280 \". ",1),("281 \". ",1),("282 \". ",1),("283 \". ",1),("284 \". ",1),("285 \". ",1),("286 \". ",1),
	("287 \". ",1),("288 \". ",1),("289 \". ",1),("290 \". ",1),("291 \". ",1),("292 \". ",1),("293 \". ",1),("294 \". ",1),("295 \". ",1),("296 \". ",1),("297 \". ",1),("298 \". ",1),("299 \". ",1),("300 \". ",1),
	("301 \". ",1),("302 \". ",1),("303 \". ",1),("304 \". ",1),("305 \". ",1),("306 \". ",1),("307 \". ",1),("308 \". ",1),("309 \". ",1),("310 \". ",1),("311 \". ",1),("312 \". ",1),("313 \". ",1),("314 \". ",1),
	("315 \". ",1),("316 \". ",1),("317 \". ",1),("318 \". ",1),("319 \". ",1),("320 \". ",1),("321 \". ",1),("322 \". ",1),("323 \". ",1),("324 \". ",1),("325 \". ",1),("326 \". ",1),("327 \". ",1),("328 \". ",1),
	("329 \". ",1),("330 \". ",1),("331 \". ",1),("332 \". ",1),("333 \". ",1),("334 \". ",1),("335 \". ",1),("336 \". ",1),("337 \". ",1),("338 \". ",1),("339 \". ",1),("340 \". ",1),("341 \". ",1),("342 \". ",1),
	("343 \". ",1),("344 \". ",1),("345 \". ",1),("346 \". ",1),("347 \". ",1),("348 \". ",1),("349 \". ",1),("350 \". ",1),("351 \". ",1),("352 \". ",1),("353 \". ",1),("354 \". ",1),("355 \". ",1),("356 \". ",1),
	("357 \". ",1),("358 \". ",1),("359 \". ",1),("360 \". ",1),("361 \". ",1),("362 \". ",1),("363 \". ",1),("364 \". ",1),("365 \". ",1),("366 \". ",1),("367 \". ",1),("368 \". ",1),("369 \". ",1),("370 \". ",1),
	("371 \". ",1),("372 \". ",1),("373 \". ",1),("374 \". ",1),("375 \". ",1),("376 \". ",1),("377 \". ",1),("378 \". ",1),("379 \". ",1),("380 \". ",1),("381 \". ",1),("382 \". ",1),("383 \". ",1),("384 \". ",1),
	("385 \". ",1),("386 \". ",1),("387 \". ",1),("388 \". ",1),("389 \". ",1),("390 \". ",1),("391 \". ",1),("392 \". ",1),("393 \". ",1),("394 \". ",1),("395 \". ",1),("396 \". ",1),("397 \". ",1),("398 \". ",1),
	("399 \". ",1),("400 \". ",1),("401 \". ",1),("402 \". ",1),("403 \". ",1),("404 \". ",1),("405 \". ",1),("406 \". ",1),("407 \". ",1),("408 \". ",1),("409 \". ",1),("410 \". ",1),("411 \". ",1),("412 \". ",1),
	("413 \". ",1),("414 \". ",1),("415 \". ",1),("416 \". ",1),("417 \". ",1),("418 \". ",1),("419 \". ",1),("420 \". ",1),("421 \". ",1),("422 \". ",1),("423 \". ",1),("424 \". ",1),("425 \". ",1),("426 \". ",1),
	("427 \". ",1),("428 \". ",1),("429 \". ",1),("430 \". ",1),("431 \". ",1),("432 \". ",1),("433 \". ",1),("434 \". ",1),("435 \". ",1),("436 \". ",1),("437 \". ",1),("438 \". ",1),("439 \". ",1),("440 \". ",1),
	("441 \". ",1),("442 \". ",1),("443 \". ",1),("444 \". ",1),("445 \". ",1),("446 \". ",1),("447 \". ",1),("448 \". ",1),("449 \". ",1),("450 \". ",1),("451 \". ",1),("452 \". ",1),("453 \". ",1),("454 \". ",1),
	("455 \". ",1),("456 \". ",1),("457 \". ",1),("458 \". ",1),("459 \". ",1),("460 \". ",1),("461 \". ",1),("462 \". ",1),("463 \". ",1),("464 \". ",1),("465 \". ",1),("466 \". ",1),("467 \". ",1),("468 \". ",1),
	("469 \". ",1),("470 \". ",1),("471 \". ",1),("472 \". ",1),("473 \". ",1),("474 \". ",1),("475 \". ",1),("476 \". ",1),("477 \". ",1),("478 \". ",1),("479 \". ",1),("480 \". ",1),("481 \". ",1),("482 \". ",1),
	("483 \". ",1),("484 \". ",1),("485 \". ",1),("486 \". ",1),("487 \". ",1),("488 \". ",1),("489 \". ",1),("490 \". ",1),("491 \". ",1),("492 \". ",1),("493 \". ",1),("494 \". ",1),("495 \". ",1),("496 \". ",1),
	("497 \". ",1),("498 \". ",1),("499 \". ",1),("500 \". ",1),("501 \". ",1),("502 \". ",1),("503 \". ",1),("504 \". ",1),("505 \". ",1),("506 \". ",1),("507 \". ",1),("508 \". ",1),("509 \". ",1),("510 \". ",1),
	("511 \". ",1),("512 \". ",1),("513 \". ",1),("514 \". ",1),("515 \". ",1),("516 \". ",1),("517 \". ",1),("518 \". ",1),("519 \". ",1),("520 \". ",1),("521 \". ",1),("522 \". ",1),("523 \". ",1),("524 \". ",1),
	("525 \". ",1),("526 \". ",1),("527 \". ",1),("528 \". ",1),("529 \". ",1),("530 \". ",1),("531 \". ",1),("532 \". ",1),("533 \". ",1),("534 \". ",1),("535 \". ",1),("536 \". ",1),("537 \". ",1),("538 \". ",1),
	("539 \". ",1),("540 \". ",1),("541 \". ",1),("542 \". ",1),("543 \". ",1),("544 \". ",1),("545 \". ",1),("546 \". ",1),("547 \". ",1),("548 \". ",1),("549 \". ",1),("550 \". ",1),("551 \". ",1),("552 \". ",1),
	("553 \". ",1),("554 \". ",1),("555 \". ",1),("556 \". ",1),("557 \". ",1),("558 \". ",1),("559 \". ",1),("560 \". ",1),("561 \". ",1),("562 \". ",1),("563 \". ",1),("564 \". ",1),("565 \". ",1),("566 \". ",1),
	("567 \". ",1),("568 \". ",1),("569 \". ",1),("570 \". ",1),("571 \". ",1),("572 \". ",1),("573 \". ",1),("574 \". ",1),("575 \". ",1),("576 \". ",1),("577 \". ",1),("578 \". ",1),("579 \". ",1),("580 \". ",1),
	("581 \". ",1),("582 \". ",1),("583 \". ",1),("584 \". ",1),("585 \". ",1),("586 \". ",1),("587 \". ",1),("588 \". ",1),("589 \". ",1),("590 \". ",1),("591 \". ",1),("592 \". ",1),("593 \". ",1),("594 \". ",1),
	("595 \". ",1),("596 \". ",1),("597 \". ",1),("598 \". ",1),("599 \". ",1),("600 \". ",1),("601 \". ",1),("602 \". ",1),("603 \". ",1),("604 \". ",1),("605 \". ",1),("606 \". ",1),("607 \". ",1),("608 \". ",1),
	("609 \". ",1),("610 \". ",1),("611 \". ",1),("612 \". ",1),("613 \". ",1),("614 \". ",1),("615 \". ",1),("616 \". ",1),("617 \". ",1),("618 \". ",1),("619 \". ",1),("620 \". ",1),("621 \". ",1),("622 \". ",1),
	("623 \". ",1),("624 \". ",1),("625 \". ",1),("626 \". ",1),("627 \". ",1),("628 \". ",1),("629 \". ",1),("630 \". ",1),("631 \". ",1),("632 \". ",1),("633 \". ",1),("634 \". ",1),("635 \". ",1),("636 \". ",1),
	("637 \". ",1),("638 \". ",1),("639 \". ",1),("640 \". ",1),("641 \". ",1),("642 \". ",1),("643 \". ",1),("644 \". ",1),("645 \". ",1),("646 \". ",1),("647 \". ",1),("648 \". ",1),("649 \". ",1),("650 \". ",1),
	("651 \". ",1),("652 \". ",1),("653 \". ",1),("654 \". ",1),("655 \". ",1),("656 \". ",1),("657 \". ",1),("658 \". ",1),("659 \". ",1),("660 \". ",1),("661 \". ",1),("662 \". ",1),("663 \". ",1),("664 \". ",1),
	("665 \". ",1),("666 \". ",1),("667 \". ",1),("668 \". ",1),("669 \". ",1),("670 \". ",1),("671 \". ",1),("672 \". ",1),("673 \". ",1),("674 \". ",1),("675 \". ",1),("676 \". ",1),("677 \". ",1),("678 \". ",1),
	("679 \". ",1),("680 \". ",1),("681 \". ",1),("682 \". ",1),("683 \". ",1),("684 \". ",1),("685 \". ",1),("686 \". ",1),("687 \". ",1),("688 \". ",1),("689 \". ",1),("690 \". ",1),("691 \". ",1),("692 \". ",1),
	("693 \". ",1),("694 \". ",1),("695 \". ",1),("696 \". ",1),("697 \". ",1),("698 \". ",1),("699 \". ",1),("700 \". ",1),("701 \". ",1),("702 \". ",1),("703 \". ",1),("704 \". ",1),("705 \". ",1),("706 \". ",1),
	("707 \". ",1),("708 \". ",1),("709 \". ",1),("710 \". ",1),("711 \". ",1),("712 \". ",1),("713 \". ",1),("714 \". ",1),("715 \". ",1),("716 \". ",1),("717 \". ",1),("718 \". ",1),("719 \". ",1),("720 \". ",1),
	("721 \". ",1),("722 \". ",1),("723 \". ",1),("724 \". ",1),("725 \". ",1),("726 \". ",1),("727 \". ",1),("728 \". ",1),("729 \". ",1),("730 \". ",1),("731 \". ",1),("732 \". ",1),("733 \". ",1),("734 \". ",1),
	("735 \". ",1),("736 \". ",1),("737 \". ",1),("738 \". ",1),("739 \". ",1),("740 \". ",1),("741 \". ",1),("742 \". ",1),("743 \". ",1),("744 \". ",1),("745 \". ",1),("746 \". ",1),("747 \". ",1),("748 \". ",1),
	("749 \". ",1),("750 \". ",1),("751 \". ",1),("752 \". ",1),("753 \". ",1),("754 \". ",1),("755 \". ",1),("756 \". ",1),("757 \". ",1),("758 \". ",1),("759 \". ",1),("760 \". ",1),("761 \". ",1),("762 \". ",1),
	("763 \". ",1),("764 \". ",1),("765 \". ",1),("766 \". ",1),("767 \". ",1),("768 \". ",1),("769 \". ",1),("770 \". ",1),("771 \". ",1),("772 \". ",1),("773 \". ",1),("774 \". ",1),("775 \". ",1),("776 \". ",1),
	("777 \". ",1),("778 \". ",1),("779 \". ",1),("780 \". ",1),("781 \". ",1),("782 \". ",1),("783 \". ",1),("784 \". ",1),("785 \". ",1),("786 \". ",1),("787 \". ",1),("788 \". ",1),("789 \". ",1),("790 \". ",1),
	("791 \". ",1),("792 \". ",1),("793 \". ",1),("794 \". ",1),("795 \". ",1),("796 \". ",1),("797 \". ",1),("798 \". ",1),("799 \". ",1),("800 \". ",1),("801 \". ",1),("802 \". ",1),("803 \". ",1),("804 \". ",1),
	("805 \". ",1),("806 \". ",1),("807 \". ",1),("808 \". ",1),("809 \". ",1),("810 \". ",1),("811 \". ",1),("812 \". ",1),("813 \". ",1),("814 \". ",1),("815 \". ",1),("816 \". ",1),("817 \". ",1),("818 \". ",1),
	("819 \". ",1),("820 \". ",1),("821 \". ",1),("822 \". ",1),("823 \". ",1),("824 \". ",1),("825 \". ",1),("826 \". ",1),("827 \". ",1),("828 \". ",1),("829 \". ",1),("830 \". ",1),("831 \". ",1),("832 \". ",1),
	("833 \". ",1),("834 \". ",1),("835 \". ",1),("836 \". ",1),("837 \". ",1),("838 \". ",1),("839 \". ",1),("840 \". ",1),("841 \". ",1),("842 \". ",1),("843 \". ",1),("844 \". ",1),("845 \". ",1),("846 \". ",1),
	("847 \". ",1),("848 \". ",1),("849 \". ",1),("850 \". ",1),("851 \". ",1),("852 \". ",1),("853 \". ",1),("854 \". ",1),("855 \". ",1),("856 \". ",1),("857 \". ",1),("858 \". ",1),("859 \". ",1),("860 \". ",1),
	("861 \". ",1),("862 \". ",1),("863 \". ",1),("864 \". ",1),("865 \". ",1),("866 \". ",1),("867 \". ",1),("868 \". ",1),("869 \". ",1),("870 \". ",1),("871 \". ",1),("872 \". ",1),("873 \". ",1),("874 \". ",1),
	("875 \". ",1),("876 \". ",1),("877 \". ",1),("878 \". ",1),("879 \". ",1),("880 \". ",1),("881 \". ",1),("882 \". ",1),("883 \". ",1),("884 \". ",1),("885 \". ",1),("886 \". ",1),("887 \". ",1),("888 \". ",1),
	("889 \". ",1),("890 \". ",1),("891 \". ",1),("892 \". ",1),("893 \". ",1),("894 \". ",1),("895 \". ",1),("896 \". ",1),("897 \". ",1),("898 \". ",1),("899 \". ",1),("900 \". ",1),("901 \". ",1),("902 \". ",1),
	("903 \". ",1),("904 \". ",1),("905 \". ",1),("906 \". ",1),("907 \". ",1),("908 \". ",1),("909 \". ",1),("910 \". ",1),("911 \". ",1),("912 \". ",1),("913 \". ",1),("914 \". ",1),("915 \". ",1),("916 \". ",1),
	("917 \". ",1),("918 \". ",1),("919 \". ",1),("920 \". ",1),("921 \". ",1),("922 \". ",1),("923 \". ",1),("924 \". ",1),("925 \". ",1),("926 \". ",1),("927 \". ",1),("928 \". ",1),("929 \". ",1),("930 \". ",1),
	("931 \". ",1),("932 \". ",1),("933 \". ",1),("934 \". ",1),("935 \". ",1),("936 \". ",1),("937 \". ",1),("938 \". ",1),("939 \". ",1),("940 \". ",1),("941 \". ",1),("942 \". ",1),("943 \". ",1),("944 \". ",1),
	("945 \". ",1),("946 \". ",1),("947 \". ",1),("948 \". ",1),("949 \". ",1),("950 \". ",1),("951 \". ",1),("952 \". ",1),("953 \". ",1),("954 \". ",1),("955 \". ",1),("956 \". ",1),("957 \". ",1),("958 \". ",1),
	("959 \". ",1),("960 \". ",1),("961 \". ",1),("962 \". ",1),("963 \". ",1),("964 \". ",1),("965 \". ",1),("966 \". ",1),("967 \". ",1),("968 \". ",1),("969 \". ",1),("970 \". ",1),("971 \". ",1),("972 \". ",1),
	("973 \". ",1),("974 \". ",1),("975 \". ",1),("976 \". ",1),("977 \". ",1),("978 \". ",1),("979 \". ",1),("980 \". ",1),("981 \". ",1),("982 \". ",1),("983 \". ",1),("984 \". ",1),("985 \". ",1),("986 \". ",1),
	("987 \". ",1),("988 \". ",1),("989 \". ",1),("990 \". ",1),("991 \". ",1),("992 \". ",1),("993 \". ",1),("994 \". ",1),("995 \". ",1),("996 \". ",1),("997 \". ",1),("998 \". ",1),("999 \". ",1),("1000 \". ",1),
	("1001 \". ",1),("1002 \". ",1),("1003 \". ",1),("1004 \". ",1),("1005 \". ",1),("1006 \". ",1),("1007 \". ",1),("1008 \". ",1),("1009 \". ",1),("1010 \". ",1),("1011 \". ",1),("1012 \". ",1),
	("1013 \". ",1),("1014 \". ",1),("1015 \". ",1),("1016 \". ",1),("1017 \". ",1),("1018 \". ",1),("1019 \". ",1),("1020 \". ",1),("1021 \". ",1),("1022 \". ",1),("1023 \". ",1),("1024 \". ",1),
	("1025 \". ",1),("1026 \". ",1),("1027 \". ",1),("1028 \". ",1),("1029 \". ",1),("1030 \". ",1),("1031 \". ",1),("1032 \". ",1),("1033 \". ",1),("1034 \". ",1),("1035 \". ",1),("1036 \". ",1),
	("1037 \". ",1),("1038 \". ",1),("1039 \". ",1),("1040 \". ",1),("1041 \". ",1),("1042 \". ",1),("1043 \". ",1),("1044 \". ",1),("1045 \". ",1),("1046 \". ",1),("1047 \". ",1),("1048 \". ",1),
	("1049 \". ",1),("1050 \". ",1),("1051 \". ",1),("1052 \". ",1),("1053 \". ",1),("1054 \". ",1),("1055 \". ",1),("1056 \". ",1),("1057 \". ",1),("1058 \". ",1),("1059 \". ",1),("1060 \". ",1),
	("1061 \". ",1),("1062 \". ",1),("1063 \". ",1),("1064 \". ",1),("1065 \". ",1),("1066 \". ",1),("1067 \". ",1),("1068 \". ",1),("1069 \". ",1),("1070 \". ",1),("1071 \". ",1),("1072 \". ",1),
	("1073 \". ",1),("1074 \". ",1),("1075 \". ",1),("1076 \". ",1),("1077 \". ",1),("1078 \". ",1),("1079 \". ",1),("1080 \". ",1),("1081 \". ",1),("1082 \". ",1),("1083 \". ",1),("1084 \". ",1),
	("1085 \". ",1),("1086 \". ",1),("1087 \". ",1),("1088 \". ",1),("1089 \". ",1),("1090 \". ",1),("1091 \". ",1),("1092 \". ",1),("1093 \". ",1),("1094 \". ",1),("1095 \". ",1),("1096 \". ",1),
	("1097 \". ",1),("1098 \". ",1),("1099 \". ",1),("1100 \". ",1),("1101 \". ",1),("1102 \". ",1),("1103 \". ",1),("1104 \". ",1),("1105 \". ",1),("1106 \". ",1),("1107 \". ",1),("1108 \". ",1),
	("1109 \". ",1),("1110 \". ",1),("1111 \". ",1),("1112 \". ",1),("1113 \". ",1),("1114 \". ",1),("1115 \". ",1),("1116 \". ",1),("1117 \". ",1),("1118 \". ",1),("1119 \". ",1),("1120 \". ",1),
	("1121 \". ",1),("1122 \". ",1),("1123 \". ",1),("1124 \". ",1),("1125 \". ",1),("1126 \". ",1),("1127 \". ",1),("1128 \". ",1),("1129 \". ",1),("1130 \". ",1),("1131 \". ",1),("1132 \". ",1),
	("1133 \". ",1),("1134 \". ",1),("1135 \". ",1),("1136 \". ",1),("1137 \". ",1),("1138 \". ",1),("1139 \". ",1),("1140 \". ",1),("1141 \". ",1),("1142 \". ",1),("1143 \". ",1),("1144 \". ",1),
	("1145 \". ",1),("1146 \". ",1),("1147 \". ",1),("1148 \". ",1),("1149 \". ",1),("1150 \". ",1),("1151 \". ",1),("1152 \". ",1),("1153 \". ",1),("1154 \". ",1),("1155 \". ",1),("1156 \". ",1),
	("1157 \". ",1),("1158 \". ",1),("1159 \". ",1),("1160 \". ",1),("1161 \". ",1),("1162 \". ",1),("1163 \". ",1),("1164 \". ",1),("1165 \". ",1),("1166 \". ",1),("1167 \". ",1),("1168 \". ",1),
	("1169 \". ",1),("1170 \". ",1),("1171 \". ",1),("1172 \". ",1),("1173 \". ",1),("1174 \". ",1),("1175 \". ",1),("1176 \". ",1),("1177 \". ",1),("1178 \". ",1),("1179 \". ",1),("1180 \". ",1),
	("1181 \". ",1),("11'82 \". ",1),("118\"3 \". ",1),("1184 \". ",1),("1185 \". ",1),("1186 \". ",1),("1187 \". ",1),("1188 \". ",1),("1189 \". ",1),("1190 \". ",1),("1191 \". ",1),
	("1192 \". ",1),("1193 \". ",1),("1194 \". ",1),("1195 \". ",1),("119\"\"6 \". ",1),("1197 \". ",1),("1198 \". ",1),("1199 \". ",1),("1200 \". ",1);`)

	m, err := NewRunner(&Migration{
		Host:     cfg.Addr,
		Username: cfg.User,
		Password: cfg.Passwd,
		Database: cfg.DBName,
		Threads:  16,
		Table:    "e2erogue",
		Alter:    "ENGINE=InnoDB",
	})
	assert.NoError(t, err)
	defer m.Close()
	assert.Equal(t, "initial", m.getCurrentState().String())

	// Usually we would call m.Run() but we want to step through
	// the migration process manually.
	m.db, err = dbconn.New(testutils.DSN(), dbconn.NewDBConfig())
	assert.NoError(t, err)
	defer m.db.Close()
	// Get Table Info
	m.changes[0].table = table.NewTableInfo(m.db, m.migration.Database, m.migration.Table)
	err = m.changes[0].table.SetInfo(t.Context())
	assert.NoError(t, err)
	assert.NoError(t, m.changes[0].dropOldTable(t.Context()))

	// runner.Run usually does the following before calling copyRows:
	// So we proceed with the initial steps.
	assert.NoError(t, m.changes[0].createNewTable(t.Context()))
	assert.NoError(t, m.changes[0].alterNewTable(t.Context()))
	assert.NoError(t, m.createCheckpointTable(t.Context()))
	logger := logrus.New()
	m.replClient = repl.NewClient(m.db, m.migration.Host, m.migration.Username, m.migration.Password, &repl.ClientConfig{
		Logger:          logger,
		Concurrency:     4,
		TargetBatchTime: m.migration.TargetChunkTime,
		ServerID:        repl.NewServerID(),
	})
	chunker, err := table.NewChunker(m.changes[0].table, m.changes[0].newTable, m.migration.TargetChunkTime, m.logger)
	require.NoError(t, err)
	m.copyChunker = chunker
	require.NoError(t, chunker.Open())
	m.copier, err = copier.NewCopier(m.db, chunker, &copier.CopierConfig{
		Concurrency:     m.migration.Threads,
		TargetChunkTime: m.migration.TargetChunkTime,
		FinalChecksum:   m.migration.Checksum,
		Throttler:       &throttler.Noop{},
		Logger:          m.logger,
		MetricsSink:     &metrics.NoopSink{},
		DBConfig:        dbconn.NewDBConfig(),
	})
	assert.NoError(t, err)
	assert.NoError(t, m.replClient.AddSubscription(m.changes[0].table, m.changes[0].newTable, m.copyChunker.KeyAboveHighWatermark))
	err = m.replClient.Run(t.Context())
	assert.NoError(t, err)

	// Now we are ready to start copying rows.
	// Instead of calling m.copyRows() we will step through it manually.
	// Since we want to checkpoint after a few chunks.

	// m.copier.StartTime = time.Now()
	m.setCurrentState(stateCopyRows)
	assert.Equal(t, "copyRows", m.getCurrentState().String())

	// We expect 2 chunks to be copied.
	ccopier, ok := m.copier.(*copier.Unbuffered)
	assert.True(t, ok)

	// first chunk.
	chunk, err := m.copyChunker.Next()
	assert.NoError(t, err)
	assert.NotNil(t, chunk)
	assert.Contains(t, chunk.String(), ` < "819 \". "`)
	assert.NoError(t, ccopier.CopyChunk(t.Context(), chunk))

	// Now insert some data, for binary type it will always say its
	// below the watermark.
	testutils.RunSQL(t, `insert into e2erogue values ("zz'z\"z", 2)`)
	assert.False(t, m.copyChunker.KeyAboveHighWatermark("zz'z\"z"))

	// Second chunk
	chunk, err = m.copyChunker.Next()
	assert.NoError(t, err)
	assert.Equal(t, "((`datetime` > \"819 \\\". \")\n OR (`datetime` = \"819 \\\". \" AND `col2` >= 1))", chunk.String())
	assert.NoError(t, ccopier.CopyChunk(t.Context(), chunk))

	// Now insert some data.
	// This should be picked up by the binlog subscription
	testutils.RunSQL(t, `insert into e2erogue values (5, 2)`)
	assert.False(t, m.copyChunker.KeyAboveHighWatermark(5))
	assert.NoError(t, m.replClient.BlockWait(t.Context()))
	assert.Equal(t, 2, m.replClient.GetDeltaLen())

	testutils.RunSQL(t, "delete from e2erogue where `datetime` like '819%'")
	assert.NoError(t, m.replClient.BlockWait(t.Context()))
	assert.Equal(t, 3, m.replClient.GetDeltaLen())

	// Now that copy rows is done, we flush the changeset until trivial.
	// and perform the optional checksum.
	assert.NoError(t, m.replClient.Flush(t.Context()))
	m.setCurrentState(stateApplyChangeset)
	assert.Equal(t, "applyChangeset", m.getCurrentState().String())
	m.setCurrentState(stateChecksum)
	m.dbConfig = dbconn.NewDBConfig()
	assert.NoError(t, m.checksum(t.Context()))
	assert.Equal(t, "postChecksum", m.getCurrentState().String())
	// All done!
}

func TestPartitionedTable(t *testing.T) {
	testutils.RunSQL(t, `DROP TABLE IF EXISTS part1, _part1_new`)
	table := `CREATE TABLE part1 (
			id bigint(20) NOT NULL AUTO_INCREMENT,
			partition_id smallint(6) NOT NULL,
			created_at timestamp(3) NOT NULL DEFAULT CURRENT_TIMESTAMP(3),
			updated_at timestamp(3) NOT NULL DEFAULT CURRENT_TIMESTAMP(3) ON UPDATE CURRENT_TIMESTAMP(3),
			initiated_at timestamp(3) NULL DEFAULT NULL,
			version int(11) NOT NULL DEFAULT '0',
			type varchar(50) DEFAULT NULL,
			token varchar(255) DEFAULT NULL,
			PRIMARY KEY (id,partition_id),
			UNIQUE KEY idx_token (token,partition_id)
		  ) ENGINE=InnoDB DEFAULT CHARSET=utf8mb4 ROW_FORMAT=DYNAMIC
		  /*!50100 PARTITION BY LIST (partition_id)
		  (PARTITION p0 VALUES IN (0) ENGINE = InnoDB,
		   PARTITION p1 VALUES IN (1) ENGINE = InnoDB,
		   PARTITION p2 VALUES IN (2) ENGINE = InnoDB,
		   PARTITION p3 VALUES IN (3) ENGINE = InnoDB,
		   PARTITION p4 VALUES IN (4) ENGINE = InnoDB,
		   PARTITION p5 VALUES IN (5) ENGINE = InnoDB,
		   PARTITION p6 VALUES IN (6) ENGINE = InnoDB,
		   PARTITION p7 VALUES IN (7) ENGINE = InnoDB) */`
	testutils.RunSQL(t, table)
	testutils.RunSQL(t, `insert into part1 values (1, 1, NOW(), NOW(), NOW(), 1, 'type', 'token'),(1, 2, NOW(), NOW(), NOW(), 1, 'type', 'token'),(1, 3, NOW(), NOW(), NOW(), 1, 'type', 'token2')`) //nolint: dupword

	cfg, err := mysql.ParseDSN(testutils.DSN())
	assert.NoError(t, err)

	m, err := NewRunner(&Migration{
		Host:     cfg.Addr,
		Username: cfg.User,
		Password: cfg.Passwd,
		Database: cfg.DBName,
		Threads:  16,
		Table:    "part1",
		Alter:    "ENGINE=InnoDB",
	})
	assert.NoError(t, err)                // everything is specified.
	assert.NoError(t, m.Run(t.Context())) // should work.
	assert.NoError(t, m.Close())
}

// TestResumeFromCheckpointPhantom tests that there is not a phantom row issue
// when resuming from checkpoint. i.e. consider the following scenario:
// 1) A new row is inserted at the end of the table, and the copier copies it.. but the low watermark never advances past this point
// 2) The row is then deleted after it’s been copied (but the binary log doesn't get to this point)
// 3) A resume occurs
// 4) The insert and delete tracking ignore the row because it’s above the high watermark.
// 5) The INSERT..SELECT only inserts new rows, it doesn't delete non-conflicting existing rows.
// This leaves a broken state because the _new table has a row that should have been deleted.
//
// The fix for this is simple:
// - When resuming from checkpoint, we need to initialize the high watermark from a SELECT MAX(key) FROM the _new table.
// - If this is done correctly, then on resume the DELETE will no longer be ignored.
func TestResumeFromCheckpointPhantom(t *testing.T) {
	testutils.RunSQL(t, `DROP TABLE IF EXISTS phantomtest, _phantomtest_old, _phantomtest_chkpnt`)
	tbl := `CREATE TABLE phantomtest (
		id int(11) NOT NULL AUTO_INCREMENT,
		pad varbinary(1024) NOT NULL,
		PRIMARY KEY (id)
	)`
	testutils.RunSQL(t, tbl)
	cfg, err := mysql.ParseDSN(testutils.DSN())
	assert.NoError(t, err)

	// Insert dummy data.
	testutils.RunSQL(t, "INSERT INTO phantomtest (pad) SELECT RANDOM_BYTES(1024) FROM dual")
	testutils.RunSQL(t, "INSERT INTO phantomtest (pad) SELECT RANDOM_BYTES(1024) FROM phantomtest a, phantomtest b, phantomtest c LIMIT 100000")
	testutils.RunSQL(t, "INSERT INTO phantomtest (pad) SELECT RANDOM_BYTES(1024) FROM phantomtest a, phantomtest b, phantomtest c LIMIT 100000")

	m, err := NewRunner(&Migration{
		Host:            cfg.Addr,
		Username:        cfg.User,
		Password:        cfg.Passwd,
		Database:        cfg.DBName,
		Threads:         16,
		Table:           "phantomtest",
		Alter:           "ENGINE=InnoDB",
		TargetChunkTime: 100 * time.Millisecond,
	})
	assert.NoError(t, err)
	ctx, cancel := context.WithCancel(t.Context())

	// Do the initial setup.
	m.db, err = dbconn.New(testutils.DSN(), dbconn.NewDBConfig())
	assert.NoError(t, err)
	m.dbConfig = dbconn.NewDBConfig()
	m.changes[0].table = table.NewTableInfo(m.db, m.migration.Database, m.migration.Table)
	assert.NoError(t, m.changes[0].table.SetInfo(ctx))
<<<<<<< HEAD

	assert.NoError(t, m.newMigration(t.Context()))
=======
	assert.NoError(t, m.changes[0].createNewTable(ctx))
	assert.NoError(t, m.changes[0].alterNewTable(ctx))
	assert.NoError(t, m.createCheckpointTable(ctx))
	logger := logrus.New()
	m.replClient = repl.NewClient(m.db, m.migration.Host, m.migration.Username, m.migration.Password, &repl.ClientConfig{
		Logger:          logger,
		Concurrency:     4,
		TargetBatchTime: m.migration.TargetChunkTime,
		ServerID:        repl.NewServerID(),
	})
	m.copyChunker, err = table.NewChunker(m.changes[0].table, m.changes[0].newTable, m.migration.TargetChunkTime, m.logger)
	require.NoError(t, err)
	require.NoError(t, m.copyChunker.Open())
	m.copier, err = copier.NewCopier(m.db, m.copyChunker, &copier.CopierConfig{
		Concurrency:     m.migration.Threads,
		TargetChunkTime: m.migration.TargetChunkTime,
		FinalChecksum:   m.migration.Checksum,
		Throttler:       &throttler.Noop{},
		Logger:          m.logger,
		MetricsSink:     &metrics.NoopSink{},
		DBConfig:        dbconn.NewDBConfig(),
	})
	assert.NoError(t, err)
	assert.NoError(t, m.replClient.AddSubscription(m.changes[0].table, m.changes[0].newTable, m.copyChunker.KeyAboveHighWatermark))
	err = m.replClient.Run(t.Context())
	assert.NoError(t, err)
>>>>>>> dc5d70ae

	// Now we are ready to start copying rows.
	// We step through this manually using the unbuffered copier, since we want
	// to checkpoint after a few chunks.

	copier, ok := m.copier.(*copier.Unbuffered)
	assert.True(t, ok)

	m.setCurrentState(stateCopyRows)
	assert.Equal(t, "copyRows", m.getCurrentState().String())

	// first chunk.
	chunk, err := m.copyChunker.Next()
	assert.NoError(t, err)
	assert.Equal(t, "`id` < 1", chunk.String())
	err = copier.CopyChunk(ctx, chunk)
	assert.NoError(t, err)

	// second chunk
	chunk, err = m.copyChunker.Next()
	assert.NoError(t, err)
	assert.Equal(t, "`id` >= 1 AND `id` < 1001", chunk.String())
	err = copier.CopyChunk(ctx, chunk)
	assert.NoError(t, err)

	// now we insert a row in the range of the third chunk
	testutils.RunSQL(t, "INSERT INTO phantomtest (id, pad) VALUES (1002, RANDOM_BYTES(1024))")

	// we copy it but we don't feedback it (a hack)
	testutils.RunSQL(t, "INSERT INTO _phantomtest_new (id, pad) SELECT * FROM phantomtest WHERE id = 1002")

	// delete the row (but not from the _new table)
	// when it gets to recopy it will not be there.
	testutils.RunSQL(t, "DELETE FROM phantomtest WHERE id = 1002")

	// then we save the checkpoint without the feedback.
	assert.NoError(t, m.dumpCheckpoint(ctx))
	// assert there is a checkpoint
	var rowCount int
	err = m.db.QueryRow(`SELECT count(*) from _phantomtest_chkpnt`).Scan(&rowCount)
	assert.NoError(t, err)
	assert.Equal(t, 1, rowCount)

	// kill it.
	cancel()
	assert.NoError(t, m.Close())

	// Resume the migration using and apply all of the replication
	// changes before starting the copier.
	ctx = t.Context()
	m, err = NewRunner(&Migration{
		Host:            cfg.Addr,
		Username:        cfg.User,
		Password:        cfg.Passwd,
		Database:        cfg.DBName,
		Threads:         16,
		Table:           "phantomtest",
		Alter:           "ENGINE=InnoDB",
		TargetChunkTime: 100 * time.Millisecond,
		Checksum:        true,
	})
	assert.NoError(t, err)
	m.db, err = dbconn.New(testutils.DSN(), dbconn.NewDBConfig())
	assert.NoError(t, err)
	m.dbConfig = dbconn.NewDBConfig()
	m.changes[0].table = table.NewTableInfo(m.db, m.migration.Database, m.migration.Table)
	assert.NoError(t, m.changes[0].table.SetInfo(ctx))
	// check we can resume from checkpoint
	// this is normally done in m.setup() but we want to call it in isolation.
	assert.NoError(t, m.resumeFromCheckpoint(ctx))
	// This is normally done in m.setup()
	m.replClient.SetKeyAboveWatermarkOptimization(true)
	// doublecheck that the highPtr is 1002 in the _new table and not in the original table.
	assert.Equal(t, "10", m.changes[0].table.MaxValue().String())
	assert.Equal(t, "1002", m.changes[0].newTable.MaxValue().String())

	// flush the replication changes
	// if the bug exists, this would cause the breakage.
	assert.NoError(t, m.replClient.Flush(ctx))
	// start the copier.
	assert.NoError(t, m.copier.Run(ctx))
	// the checksum runs in prepare for cutover.
	// previously it would fail, but it should work as long as the resumeFromCheckpoint()
	// correctly finds the high watermark.
	err = m.checksum(ctx)
	assert.NoError(t, err)
	assert.NoError(t, m.Close())
}

func TestVarcharE2E(t *testing.T) {
	testutils.RunSQL(t, `DROP TABLE IF EXISTS varchart1`)
	table := `CREATE TABLE varchart1 (
				pk varchar(255) NOT NULL,
				b varchar(255) NOT NULL,
				PRIMARY KEY (pk)
			)`
	testutils.RunSQL(t, table)
	testutils.RunSQL(t, "INSERT INTO varchart1 SELECT UUID(), 'abcd' FROM dual ")
	testutils.RunSQL(t, "INSERT INTO varchart1 SELECT UUID(), 'abcd' FROM varchart1 a, varchart1 b, varchart1 c LIMIT 100000")
	testutils.RunSQL(t, "INSERT INTO varchart1 SELECT UUID(), 'abcd' FROM varchart1 a, varchart1 b, varchart1 c LIMIT 100000")
	testutils.RunSQL(t, "INSERT INTO varchart1 SELECT UUID(), 'abcd' FROM varchart1 a, varchart1 b, varchart1 c LIMIT 100000")
	testutils.RunSQL(t, "INSERT INTO varchart1 SELECT UUID(), 'abcd' FROM varchart1 a, varchart1 b, varchart1 c LIMIT 100000")

	cfg, err := mysql.ParseDSN(testutils.DSN())
	assert.NoError(t, err)
	m, err := NewRunner(&Migration{
		Host:     cfg.Addr,
		Username: cfg.User,
		Password: cfg.Passwd,
		Database: cfg.DBName,
		Threads:  16,
		Table:    "varchart1",
		Alter:    "ENGINE=InnoDB",
	})
	assert.NoError(t, err)
	err = m.Run(t.Context())
	assert.NoError(t, err)
	assert.NoError(t, m.Close())
}

func TestSkipDropAfterCutover(t *testing.T) {
	tableName := `drop_test`

	testutils.RunSQL(t, "DROP TABLE IF EXISTS "+tableName)
	table := fmt.Sprintf(`CREATE TABLE %s (
		pk int UNSIGNED NOT NULL,
		PRIMARY KEY(pk)
	)`, tableName)

	testutils.RunSQL(t, table)

	cfg, err := mysql.ParseDSN(testutils.DSN())
	assert.NoError(t, err)
	m, err := NewRunner(&Migration{
		Host:                 cfg.Addr,
		Username:             cfg.User,
		Password:             cfg.Passwd,
		Database:             cfg.DBName,
		Threads:              4,
		Table:                "drop_test",
		Alter:                "ENGINE=InnoDB",
		SkipDropAfterCutover: true,
	})
	assert.NoError(t, err)
	err = m.Run(t.Context())
	assert.NoError(t, err)

	sql := fmt.Sprintf(
		`SELECT COUNT(*) FROM INFORMATION_SCHEMA.TABLES 
		WHERE TABLE_SCHEMA=DATABASE() AND TABLE_NAME='%s'`, m.changes[0].oldTableName())
	var tableCount int
	err = m.db.QueryRow(sql).Scan(&tableCount)
	assert.NoError(t, err)
	assert.Equal(t, 1, tableCount)
	assert.NoError(t, m.Close())
}

func TestDropAfterCutover(t *testing.T) {
	tableName := `drop_test`
	testutils.RunSQL(t, "DROP TABLE IF EXISTS "+tableName)
	table := fmt.Sprintf(`CREATE TABLE %s (
		pk int UNSIGNED NOT NULL,
		PRIMARY KEY(pk)
	)`, tableName)

	testutils.RunSQL(t, table)

	cfg, err := mysql.ParseDSN(testutils.DSN())
	assert.NoError(t, err)
	m, err := NewRunner(&Migration{
		Host:                 cfg.Addr,
		Username:             cfg.User,
		Password:             cfg.Passwd,
		Database:             cfg.DBName,
		Threads:              4,
		Table:                "drop_test",
		Alter:                "ENGINE=InnoDB",
		SkipDropAfterCutover: false,
	})
	assert.NoError(t, err)
	err = m.Run(t.Context())
	assert.NoError(t, err)

	sql := fmt.Sprintf(
		`SELECT COUNT(*) FROM INFORMATION_SCHEMA.TABLES 
		WHERE TABLE_SCHEMA=DATABASE() AND TABLE_NAME='%s'`, m.changes[0].oldTableName())
	var tableCount int
	err = m.db.QueryRow(sql).Scan(&tableCount)
	assert.NoError(t, err)
	assert.Equal(t, 0, tableCount)
	assert.NoError(t, m.Close())
}

func TestDeferCutOver(t *testing.T) {
	cleanupSentinelTable(t) // this makes use of the sentinel table
	tableName := `deferred_cutover`
	newName := fmt.Sprintf("_%s_new", tableName)
	checkpointTableName := fmt.Sprintf("_%s_chkpnt", tableName)

	dropStmt := `DROP TABLE IF EXISTS %s`
	testutils.RunSQL(t, fmt.Sprintf(dropStmt, tableName))
	testutils.RunSQL(t, fmt.Sprintf(dropStmt, checkpointTableName))

	table := fmt.Sprintf(`CREATE TABLE %s (id bigint unsigned not null auto_increment, primary key(id))`, tableName)

	testutils.RunSQL(t, table)
	testutils.RunSQL(t, fmt.Sprintf("insert into %s () values (),(),(),(),(),(),(),(),(),()", tableName))
	testutils.RunSQL(t, fmt.Sprintf("insert into %s (id) select null from %s a, %s b, %s c limit 1000", tableName, tableName, tableName, tableName))

	cfg, err := mysql.ParseDSN(testutils.DSN())
	assert.NoError(t, err)
	m, err := NewRunner(&Migration{
		Host:                 cfg.Addr,
		Username:             cfg.User,
		Password:             cfg.Passwd,
		Database:             cfg.DBName,
		Threads:              4,
		Table:                "deferred_cutover",
		Alter:                "ENGINE=InnoDB",
		SkipDropAfterCutover: false,
		DeferCutOver:         true,
	})
	assert.NoError(t, err)
	wg := sync.WaitGroup{}
	wg.Add(1)
	go func() {
		defer wg.Done()
		err = m.Run(t.Context())
		assert.Error(t, err)
		assert.ErrorContains(t, err, "timed out waiting for sentinel table to be dropped")
	}()

	// While it's waiting, check the Progress.
	time.Sleep(1 * time.Second)
	assert.Equal(t, Progress{CurrentState: "waitingOnSentinelTable", Summary: "Waiting on Sentinel Table"}, m.GetProgress())
	wg.Wait()

	sql := fmt.Sprintf(
		`SELECT COUNT(*) FROM INFORMATION_SCHEMA.TABLES 
		WHERE TABLE_SCHEMA=DATABASE() AND TABLE_NAME='%s'`, newName)
	var tableCount int
	err = m.db.QueryRow(sql).Scan(&tableCount)
	assert.NoError(t, err)
	assert.Equal(t, 1, tableCount)
	assert.NoError(t, m.Close())
}

func TestDeferCutOverE2E(t *testing.T) {
	cleanupSentinelTable(t) // this makes use of the sentinel table
	c := make(chan error)
	tableName := `deferred_cutover_e2e`
	checkpointTableName := fmt.Sprintf("_%s_chkpnt", tableName)

	dropStmt := `DROP TABLE IF EXISTS %s`
	testutils.RunSQL(t, fmt.Sprintf(dropStmt, tableName))
	testutils.RunSQL(t, fmt.Sprintf(dropStmt, checkpointTableName))
	table := fmt.Sprintf(`CREATE TABLE %s (id bigint unsigned not null auto_increment, primary key(id))`, tableName)

	testutils.RunSQL(t, table)
	testutils.RunSQL(t, fmt.Sprintf("insert into %s () values (),(),(),(),(),(),(),(),(),()", tableName))
	testutils.RunSQL(t, fmt.Sprintf("insert into %s (id) select null from %s a, %s b, %s c limit 1000", tableName, tableName, tableName, tableName))

	cfg, err := mysql.ParseDSN(testutils.DSN())
	assert.NoError(t, err)
	m, err := NewRunner(&Migration{
		Host:                 cfg.Addr,
		Username:             cfg.User,
		Password:             cfg.Passwd,
		Database:             cfg.DBName,
		Threads:              1,
		Table:                "deferred_cutover_e2e",
		Alter:                "ENGINE=InnoDB",
		SkipDropAfterCutover: false,
		DeferCutOver:         true,
	})
	assert.NoError(t, err)
	go func() {
		err := m.Run(t.Context())
		assert.NoError(t, err)
		c <- err
	}()

	// wait until the sentinel table exists
	db, err := dbconn.New(testutils.DSN(), dbconn.NewDBConfig())
	assert.NoError(t, err)
	defer db.Close()
	for {
		var rowCount int
		sql := fmt.Sprintf(
			`SELECT COUNT(*) FROM INFORMATION_SCHEMA.TABLES 
			WHERE TABLE_SCHEMA=DATABASE() AND TABLE_NAME='%s'`, sentinelTableName)
		err = db.QueryRow(sql).Scan(&rowCount)
		assert.NoError(t, err)
		if rowCount > 0 {
			break
		}
	}
	assert.NoError(t, err)

	testutils.RunSQL(t, "DROP TABLE "+sentinelTableName)

	err = <-c // wait for the migration to finish
	assert.NoError(t, err)

	sql := fmt.Sprintf(
		`SELECT COUNT(*) FROM INFORMATION_SCHEMA.TABLES 
		WHERE TABLE_SCHEMA=DATABASE() AND TABLE_NAME='%s'`, m.changes[0].oldTableName())
	var tableCount int
	err = db.QueryRow(sql).Scan(&tableCount)
	assert.NoError(t, err)
	assert.Equal(t, 0, tableCount)
	assert.NoError(t, m.Close())
}

func TestDeferCutOverE2EBinlogAdvance(t *testing.T) {
	cleanupSentinelTable(t) // this makes use of the sentinel table
	// This is very similar to TestDeferCutOverE2E but it checks that the migration
	// stage has changed rather than that the sentinel table has been created,
	// and it also checks that the binlog position has advanced.
	statusInterval = 500 * time.Millisecond
	sentinelWaitLimit = 1 * time.Minute
	defer func() {
		sentinelWaitLimit = 10 * time.Second
	}()

	c := make(chan error)
	tableName := `deferred_cutover_e2e_stage`
	checkpointTableName := fmt.Sprintf("_%s_chkpnt", tableName)

	dropStmt := `DROP TABLE IF EXISTS %s`
	testutils.RunSQL(t, fmt.Sprintf(dropStmt, tableName))
	testutils.RunSQL(t, fmt.Sprintf(dropStmt, checkpointTableName))
	table := fmt.Sprintf(`CREATE TABLE %s (id bigint unsigned not null auto_increment, primary key(id))`, tableName)

	testutils.RunSQL(t, table)
	testutils.RunSQL(t, fmt.Sprintf("insert into %s () values (),(),(),(),(),(),(),(),(),()", tableName))
	testutils.RunSQL(t, fmt.Sprintf("insert into %s (id) select null from %s a, %s b, %s c limit 1000", tableName, tableName, tableName, tableName))

	cfg, err := mysql.ParseDSN(testutils.DSN())
	assert.NoError(t, err)
	m, err := NewRunner(&Migration{
		Host:                 cfg.Addr,
		Username:             cfg.User,
		Password:             cfg.Passwd,
		Database:             cfg.DBName,
		Threads:              1,
		Table:                "deferred_cutover_e2e_stage",
		Alter:                "ENGINE=InnoDB",
		SkipDropAfterCutover: false,
		DeferCutOver:         true,
	})
	assert.NoError(t, err)
	go func() {
		err := m.Run(t.Context())
		assert.NoError(t, err)
		c <- err
	}()

	// wait until the sentinel table exists
	db, err := dbconn.New(testutils.DSN(), dbconn.NewDBConfig())
	assert.NoError(t, err)
	defer db.Close()
	for m.getCurrentState() != stateWaitingOnSentinelTable {
	}
	assert.NoError(t, err)

	binlogPos := m.replClient.GetBinlogApplyPosition()
	for range 4 {
		testutils.RunSQL(t, fmt.Sprintf("insert into %s (id) select null from %s a, %s b, %s c limit 1000", tableName, tableName, tableName, tableName))
		time.Sleep(1 * time.Second)
		m.replClient.Flush(t.Context())
		newBinlogPos := m.replClient.GetBinlogApplyPosition()
		assert.Equal(t, 1, newBinlogPos.Compare(binlogPos))
		binlogPos = newBinlogPos
	}

	testutils.RunSQL(t, "DROP TABLE "+sentinelTableName)

	err = <-c // wait for the migration to finish
	assert.NoError(t, err)

	sql := fmt.Sprintf(
		`SELECT COUNT(*) FROM INFORMATION_SCHEMA.TABLES 
		WHERE TABLE_SCHEMA=DATABASE() AND TABLE_NAME='%s'`, m.changes[0].oldTableName())
	var tableCount int
	err = db.QueryRow(sql).Scan(&tableCount)
	assert.NoError(t, err)
	assert.Equal(t, 0, tableCount)
	assert.NoError(t, m.Close())
}

func TestResumeFromCheckpointE2EWithManualSentinel(t *testing.T) {
	cleanupSentinelTable(t) // this makes use of the sentinel table
	// This test is similar to TestResumeFromCheckpointE2E but it adds a sentinel table
	// created after the migration begins and is interrupted.
	// The migration itself runs with DeferCutOver=false
	// so we test to make sure a sentinel table created manually by the operator
	// blocks cutover.
	statusInterval = 500 * time.Millisecond

	tableName := `resume_checkpoint_e2e_w_sentinel`
	tableInfo := table.TableInfo{SchemaName: "test", TableName: tableName}

	testutils.RunSQL(t, fmt.Sprintf(`DROP TABLE IF EXISTS %s, _%s_old, _%s_chkpnt`, tableName, tableName, tableName))
	table := fmt.Sprintf(`CREATE TABLE %s (
		id int(11) NOT NULL AUTO_INCREMENT,
		pad varbinary(1024) NOT NULL,
		PRIMARY KEY (id)
	)`, tableName)
	testutils.RunSQL(t, table)
	migration := &Migration{}
	cfg, err := mysql.ParseDSN(testutils.DSN())
	assert.NoError(t, err)

	// Insert dummy data.
	testutils.RunSQL(t, fmt.Sprintf("INSERT INTO %s (pad) SELECT RANDOM_BYTES(1024) FROM dual", tableName))
	testutils.RunSQL(t, fmt.Sprintf("INSERT INTO %s (pad) SELECT RANDOM_BYTES(1024) FROM %s a, %s b, %s c LIMIT 100000", tableName, tableName, tableName, tableName))
	testutils.RunSQL(t, fmt.Sprintf("INSERT INTO %s (pad) SELECT RANDOM_BYTES(1024) FROM %s a, %s b, %s c LIMIT 100000", tableName, tableName, tableName, tableName))
	testutils.RunSQL(t, fmt.Sprintf("INSERT INTO %s (pad) SELECT RANDOM_BYTES(1024) FROM %s a, %s b, %s c LIMIT 100000", tableName, tableName, tableName, tableName))
	testutils.RunSQL(t, fmt.Sprintf("INSERT INTO %s (pad) SELECT RANDOM_BYTES(1024) FROM %s a, %s b, %s c LIMIT 100000", tableName, tableName, tableName, tableName))
	alterSQL := "ADD INDEX(pad);"
	// use as slow as possible here: we want the copy to be still running
	// when we kill it once we have a checkpoint saved.
	migration.Host = cfg.Addr
	migration.Username = cfg.User
	migration.Password = cfg.Passwd
	migration.Database = cfg.DBName
	migration.Threads = 1
	migration.Checksum = true
	migration.Table = tableName
	migration.Alter = alterSQL
	migration.TargetChunkTime = 100 * time.Millisecond
	migration.DeferCutOver = false

	runner, err := NewRunner(migration)
	assert.NoError(t, err)

	ctx, cancel := context.WithCancel(t.Context())

	go func() {
		err := runner.Run(ctx)
		assert.Error(t, err) // it gets interrupted as soon as there is a checkpoint saved.
	}()

	// wait until a checkpoint is saved (which means copy is in progress)
	db, err := dbconn.New(testutils.DSN(), dbconn.NewDBConfig())
	assert.NoError(t, err)
	defer db.Close()
	for {
		var rowCount int
		err = db.QueryRow(fmt.Sprintf(`SELECT count(*) from _%s_chkpnt`, tableName)).Scan(&rowCount)
		if err != nil {
			continue // table does not exist yet
		}
		if rowCount > 0 {
			// Test that it's not possible to acquire metadata lock with name
			// as tablename while the migration is running.
			lock, err := dbconn.NewMetadataLock(ctx, testutils.DSN(),
				&tableInfo, dbconn.NewDBConfig(), &testLogger{})
			assert.Error(t, err)
			if lock != nil {
				assert.ErrorContains(t, err, fmt.Sprintf("could not acquire metadata lock for %s, lock is held by another connection", lock.GetLockName()))
			}
			assert.Nil(t, lock)
			break
		}
	}
	// Between cancel and Close() every resource is freed.
	cancel()
	assert.NoError(t, runner.Close())

	// Manually create the sentinel table.
	testutils.RunSQL(t, "CREATE TABLE _spirit_sentinel (id int unsigned primary key)")

	// Insert some more dummy data
	testutils.RunSQL(t, fmt.Sprintf("INSERT INTO %s (pad) SELECT RANDOM_BYTES(1024) FROM %s LIMIT 1000", tableName, tableName))
	// Start a new migration with the same parameters.
	// Let it complete.
	newmigration := &Migration{}
	newmigration.Host = cfg.Addr
	newmigration.Username = cfg.User
	newmigration.Password = cfg.Passwd
	newmigration.Database = cfg.DBName
	newmigration.Threads = 4
	newmigration.Checksum = true
	newmigration.Table = tableName
	newmigration.Alter = alterSQL
	newmigration.TargetChunkTime = 5 * time.Second
	newmigration.DeferCutOver = false

	m, err := NewRunner(newmigration)
	assert.NoError(t, err)
	assert.NotNil(t, m)

	err = m.Run(t.Context())
	assert.Error(t, err)
	assert.ErrorContains(t, err, "timed out waiting for sentinel table to be dropped")
	assert.True(t, m.usedResumeFromCheckpoint)
	assert.NoError(t, m.Close())
}

func TestPreRunChecksE2E(t *testing.T) {
	// We test the checks in tests for that package, but we also want to test
	// that the checks run correctly when instantiating a migration.

	cfg, err := mysql.ParseDSN(testutils.DSN())
	assert.NoError(t, err)

	m, err := NewRunner(&Migration{
		Host:     cfg.Addr,
		Username: cfg.User,
		Password: cfg.Passwd,
		Database: cfg.DBName,
		Threads:  1,
		Table:    "test_checks_e2e",
		Alter:    "engine=innodb",
	})
	assert.NoError(t, err)
	db, err := dbconn.New(testutils.DSN(), dbconn.NewDBConfig())
	assert.NoError(t, err)
	defer db.Close()
	err = m.runChecks(t.Context(), check.ScopePreRun)
	assert.NoError(t, err)
}

// From https://github.com/block/spirit/issues/241
// If an ALTER qualifies as instant, but an instant can't apply, don't burn an instant version.
func TestForNonInstantBurn(t *testing.T) {
	// We skip this test in MySQL 8.0.28. It uses INSTANT_COLS instead of total_row_versions
	// and it supports instant add col, but not instant drop col.
	// It's safe to skip, but we need 8.0.28 in tests because it's the minor version
	// used by Aurora's LTS.
	cfg, err := mysql.ParseDSN(testutils.DSN())
	assert.NoError(t, err)
	db, err := dbconn.New(testutils.DSN(), dbconn.NewDBConfig())
	assert.NoError(t, err)
	defer db.Close()
	var version string
	err = db.QueryRow(`SELECT version()`).Scan(&version)
	assert.NoError(t, err)
	if version == "8.0.28" {
		t.Skip("Skiping this test for MySQL 8.0.28")
	}
	// Continue with the test.
	testutils.RunSQL(t, `DROP TABLE IF EXISTS instantburn`)
	table := `CREATE TABLE instantburn (
		id int(11) NOT NULL AUTO_INCREMENT,
		pad varbinary(1024) NOT NULL,
		PRIMARY KEY (id)
	)`
	rowVersions := func() int {
		// Check that the number of total_row_versions is Zero (i'e doesn't burn)
		db, err := dbconn.New(testutils.DSN(), dbconn.NewDBConfig())
		assert.NoError(t, err)
		defer db.Close()
		var rowVersions int
		err = db.QueryRow(`SELECT total_row_versions FROM INFORMATION_SCHEMA.INNODB_TABLES where name='test/instantburn'`).Scan(&rowVersions)
		assert.NoError(t, err)
		return rowVersions
	}

	testutils.RunSQL(t, table)
	for range 32 { // requires 64 instants
		testutils.RunSQL(t, "ALTER TABLE instantburn ALGORITHM=INSTANT, ADD newcol INT")
		testutils.RunSQL(t, "ALTER TABLE instantburn ALGORITHM=INSTANT, DROP newcol")
	}
	assert.Equal(t, 64, rowVersions()) // confirm all 64 are used.
	m, err := NewRunner(&Migration{
		Host:     cfg.Addr,
		Username: cfg.User,
		Password: cfg.Passwd,
		Database: cfg.DBName,
		Threads:  1,
		Table:    "instantburn",
		Alter:    "add newcol2 int",
	})
	assert.NoError(t, err)
	defer m.Close()
	err = m.Run(t.Context())
	assert.NoError(t, err)

	assert.False(t, m.usedInstantDDL) // it would have had to apply a copy.
	assert.Equal(t, 0, rowVersions()) // confirm we reset to zero, not 1 (no burn)
}

// From https://github.com/block/spirit/issues/283
// ALTER INDEX .. VISIBLE is INPLACE which is really weird.
// it only makes sense to be instant, so we attempt it as a "safe inplace".
// If it's not with a set of safe changes, then we error.
// This means the user is expected to split their DDL into two separate ALTERs.
//
// There is a partial workaround for users to use --force-inplace, which would
// help only if the other included changes are also INPLACE and not copy.
// We *do* document this under --force-inplace docs, but it's
// really not a typical use case to ever mix invisible with any other change.
// i.e. if anything it's more a side-effect than a workaround.
func TestIndexVisibility(t *testing.T) {
	cfg, err := mysql.ParseDSN(testutils.DSN())
	assert.NoError(t, err)

	testutils.RunSQL(t, `DROP TABLE IF EXISTS indexvisibility`)
	table := `CREATE TABLE indexvisibility (
		id int(11) NOT NULL AUTO_INCREMENT,
		b INT NOT NULL,
		c INT NOT NULL,
		PRIMARY KEY (id),
		INDEX (b)
	)`
	testutils.RunSQL(t, table)
	m, err := NewRunner(&Migration{
		Host:     cfg.Addr,
		Username: cfg.User,
		Password: cfg.Passwd,
		Database: cfg.DBName,
		Threads:  1,
		Table:    "indexvisibility",
		Alter:    "ALTER INDEX b INVISIBLE",
	})
	assert.NoError(t, err)
	err = m.Run(t.Context())
	assert.NoError(t, err)

	assert.True(t, m.usedInplaceDDL) // expected to count as safe.
	assert.NoError(t, m.Close())

	// Test again with visible
	m, err = NewRunner(&Migration{
		Host:     cfg.Addr,
		Username: cfg.User,
		Password: cfg.Passwd,
		Database: cfg.DBName,
		Threads:  1,
		Table:    "indexvisibility",
		Alter:    "ALTER INDEX b VISIBLE",
	})
	assert.NoError(t, err)
	err = m.Run(t.Context())
	assert.NoError(t, err)
	assert.True(t, m.usedInplaceDDL) // expected to count as safe.
	assert.NoError(t, m.Close())

	// Test again but include an unsafe INPLACE change at the same time.
	// This won't work by default.
	m, err = NewRunner(&Migration{
		Host:     cfg.Addr,
		Username: cfg.User,
		Password: cfg.Passwd,
		Database: cfg.DBName,
		Threads:  1,
		Table:    "indexvisibility",
		Alter:    "ALTER INDEX b VISIBLE, ADD INDEX (c)",
	})
	assert.NoError(t, err)
	err = m.Run(t.Context())
	assert.Error(t, err)
	assert.NoError(t, m.Close()) // it's errored, we don't need to try again. We can close.

	// But we will allow the above when force inplace is set.
	m, err = NewRunner(&Migration{
		Host:         cfg.Addr,
		Username:     cfg.User,
		Password:     cfg.Passwd,
		Database:     cfg.DBName,
		Threads:      1,
		Table:        "indexvisibility",
		Alter:        "ALTER INDEX b VISIBLE, ADD INDEX (c)",
		ForceInplace: true,
	})
	assert.NoError(t, err)
	err = m.Run(t.Context())
	assert.NoError(t, err)
	assert.NoError(t, m.Close())

	// But even when force inplace is set, we won't be able to do an operation
	// that requires a full copy. This is important because invisible should
	// never be mixed with copy (the semantics are weird since it's for experiments).
	m, err = NewRunner(&Migration{
		Host:         cfg.Addr,
		Username:     cfg.User,
		Password:     cfg.Passwd,
		Database:     cfg.DBName,
		Threads:      1,
		Table:        "indexvisibility",
		Alter:        "ALTER INDEX b VISIBLE, CHANGE c cc BIGINT NOT NULL",
		ForceInplace: true,
	})
	assert.NoError(t, err)
	err = m.Run(t.Context())
	assert.Error(t, err)
	assert.NoError(t, m.Close()) // it's errored, we don't need to try again. We can close.
}

// TestPreventConcurrentRuns ensures that metadata locking
// prevents two concurrent migrations on the same table.
// We use DeferCutOver=true option to force the first migration
// to stay running.
func TestPreventConcurrentRuns(t *testing.T) {
	cleanupSentinelTable(t) // this makes use of the sentinel table
	tableName := `prevent_concurrent_runs`
	checkpointTableName := fmt.Sprintf("_%s_chkpnt", tableName)

	dropStmt := `DROP TABLE IF EXISTS %s`
	testutils.RunSQL(t, fmt.Sprintf(dropStmt, tableName))
	testutils.RunSQL(t, fmt.Sprintf(dropStmt, checkpointTableName))

	table := fmt.Sprintf(`CREATE TABLE %s (id bigint unsigned not null auto_increment, primary key(id))`, tableName)

	testutils.RunSQL(t, table)
	testutils.RunSQL(t, fmt.Sprintf("insert into %s () values (),(),(),(),(),(),(),(),(),()", tableName))
	testutils.RunSQL(t, fmt.Sprintf("insert into %s (id) select null from %s a, %s b, %s c limit 1000", tableName, tableName, tableName, tableName))

	cfg, err := mysql.ParseDSN(testutils.DSN())
	assert.NoError(t, err)
	m, err := NewRunner(&Migration{
		Host:                 cfg.Addr,
		Username:             cfg.User,
		Password:             cfg.Passwd,
		Database:             cfg.DBName,
		Threads:              4,
		Table:                tableName,
		Alter:                "ENGINE=InnoDB",
		SkipDropAfterCutover: false,
		DeferCutOver:         true,
	})
	assert.NoError(t, err)
	defer m.Close()
	wg := sync.WaitGroup{}
	wg.Add(1)
	go func() {
		defer wg.Done()
		// Shadow err to avoid a data race
		err := m.Run(t.Context())
		assert.Error(t, err)
		assert.ErrorContains(t, err, "timed out waiting for sentinel table to be dropped")
	}()

	// While it's waiting, start another run and confirm it fails.
	time.Sleep(1 * time.Second)
	m2, err := NewRunner(&Migration{
		Host:                 cfg.Addr,
		Username:             cfg.User,
		Password:             cfg.Passwd,
		Database:             cfg.DBName,
		Threads:              4,
		Table:                tableName,
		Alter:                "ENGINE=InnoDB",
		SkipDropAfterCutover: false,
	})
	assert.NoError(t, err)
	err = m2.Run(t.Context())
	defer m2.Close()
	assert.Error(t, err)
	assert.ErrorContains(t, err, "could not acquire metadata lock")
	wg.Wait()
}

func TestStatementWorkflowStillInstant(t *testing.T) {
	cfg, err := mysql.ParseDSN(testutils.DSN())
	assert.NoError(t, err)

	testutils.RunSQL(t, `DROP TABLE IF EXISTS stmtworkflow`)
	table := `CREATE TABLE stmtworkflow (
		id int(11) NOT NULL AUTO_INCREMENT,
		b INT NOT NULL,
		c INT NOT NULL,
		PRIMARY KEY (id),
		INDEX (b)
	)`
	testutils.RunSQL(t, table)
	m, err := NewRunner(&Migration{
		Host:      cfg.Addr,
		Username:  cfg.User,
		Password:  cfg.Passwd,
		Database:  cfg.DBName,
		Threads:   1,
		Statement: "ALTER TABLE stmtworkflow ADD newcol INT",
	})
	assert.NoError(t, err)
	err = m.Run(t.Context())
	assert.NoError(t, err)

	assert.True(t, m.usedInstantDDL) // expected to count as instant.
	assert.NoError(t, m.Close())
}

func TestTrailingSemicolon(t *testing.T) {
	cfg, err := mysql.ParseDSN(testutils.DSN())
	assert.NoError(t, err)

	testutils.RunSQL(t, `DROP TABLE IF EXISTS multiSecondary`)
	testutils.RunSQL(t, `CREATE TABLE multiSecondary (
			  id int unsigned NOT NULL AUTO_INCREMENT,
			  v varchar(32) DEFAULT NULL,
			  PRIMARY KEY (id),
			  KEY idx5 (v),
			  KEY idx1 (v),
			  KEY idx2 (v),
			  KEY idx3 (v),
			  KEY idx4 (v)
			)`)
	dropIndexesAlter := "drop index idx1, drop index idx2, drop index idx3, drop index idx4"
	m, err := NewRunner(&Migration{
		Host:     cfg.Addr,
		Username: cfg.User,
		Password: cfg.Passwd,
		Database: cfg.DBName,
		Table:    "multiSecondary",
		Alter:    dropIndexesAlter,
		Threads:  1,
	})
	require.NoError(t, err)
	err = m.Run(t.Context())
	require.NoError(t, err)

	assert.True(t, m.usedInplaceDDL) // must be inplace
	assert.NoError(t, m.Close())

	m, err = NewRunner(&Migration{
		Host:         cfg.Addr,
		Username:     cfg.User,
		Password:     cfg.Passwd,
		Database:     cfg.DBName,
		Statement:    "alter table multiSecondary add index idx1(v), add index idx2(v), add index idx3(v), add index idx4(v);",
		ForceInplace: true,
		Threads:      1,
	})
	require.NoError(t, err)
	err = m.Run(t.Context())
	require.NoError(t, err)

	require.True(t, m.usedInplaceDDL) // must be inplace
	require.NoError(t, m.Close())

	m, err = NewRunner(&Migration{
		Host:     cfg.Addr,
		Username: cfg.User,
		Password: cfg.Passwd,
		Database: cfg.DBName,
		Table:    "multiSecondary",
		// https://github.com/block/spirit/issues/384
		Alter:   dropIndexesAlter + "; ",
		Threads: 1,
	})
	require.NoError(t, err)
	err = m.Run(t.Context())
	require.NoError(t, err)

	require.True(t, m.usedInplaceDDL) // must be inplace
	require.NoError(t, m.Close())
}
func TestAlterExtendVarcharE2E(t *testing.T) {
	testutils.RunSQL(t, `DROP TABLE IF EXISTS t1extendvarchar, _t1extendvarchar_new`)
	table := `CREATE TABLE t1extendvarchar (
		id int not null primary key auto_increment,
		col1 varchar(10),
		col2 varchar(10)
	) character set utf8mb4`
	testutils.RunSQL(t, table)

	type alterAttempt struct {
		Statement string
		Error     bool
		InPlace   bool
	}
	alters := []alterAttempt{
		{Statement: `ALTER TABLE t1extendvarchar MODIFY col1 varchar(20)`, InPlace: true},
		{Statement: `ALTER TABLE t1extendvarchar CHANGE col1 col1 varchar(21)`, InPlace: true},
		{Statement: `ALTER TABLE t1extendvarchar MODIFY col1 varchar(22), CHANGE col2 col2 varchar(22) `, InPlace: true},
		{Statement: `ALTER TABLE t1extendvarchar MODIFY col1 varchar(23), CHANGE col2 col2 varchar(200) `, InPlace: false},
		{Statement: `ALTER TABLE t1extendvarchar MODIFY col1 varchar(200)`, InPlace: false},
	}

	cfg, err := mysql.ParseDSN(testutils.DSN())
	assert.NoError(t, err)

	for _, attempt := range alters {
		m, err := NewRunner(&Migration{
			Host:      cfg.Addr,
			Username:  cfg.User,
			Password:  cfg.Passwd,
			Database:  cfg.DBName,
			Threads:   1,
			Checksum:  true,
			Statement: attempt.Statement,
		})
		require.NoError(t, err)
		err = m.Run(t.Context())
		require.NoError(t, err)
		assert.Equal(t, attempt.InPlace, m.usedInplaceDDL)

		// go test howls about resource leaks if we don't close all these things
		err = m.Close()
		assert.NoError(t, err)
	}
}<|MERGE_RESOLUTION|>--- conflicted
+++ resolved
@@ -2443,37 +2443,8 @@
 	m.dbConfig = dbconn.NewDBConfig()
 	m.changes[0].table = table.NewTableInfo(m.db, m.migration.Database, m.migration.Table)
 	assert.NoError(t, m.changes[0].table.SetInfo(ctx))
-<<<<<<< HEAD
 
 	assert.NoError(t, m.newMigration(t.Context()))
-=======
-	assert.NoError(t, m.changes[0].createNewTable(ctx))
-	assert.NoError(t, m.changes[0].alterNewTable(ctx))
-	assert.NoError(t, m.createCheckpointTable(ctx))
-	logger := logrus.New()
-	m.replClient = repl.NewClient(m.db, m.migration.Host, m.migration.Username, m.migration.Password, &repl.ClientConfig{
-		Logger:          logger,
-		Concurrency:     4,
-		TargetBatchTime: m.migration.TargetChunkTime,
-		ServerID:        repl.NewServerID(),
-	})
-	m.copyChunker, err = table.NewChunker(m.changes[0].table, m.changes[0].newTable, m.migration.TargetChunkTime, m.logger)
-	require.NoError(t, err)
-	require.NoError(t, m.copyChunker.Open())
-	m.copier, err = copier.NewCopier(m.db, m.copyChunker, &copier.CopierConfig{
-		Concurrency:     m.migration.Threads,
-		TargetChunkTime: m.migration.TargetChunkTime,
-		FinalChecksum:   m.migration.Checksum,
-		Throttler:       &throttler.Noop{},
-		Logger:          m.logger,
-		MetricsSink:     &metrics.NoopSink{},
-		DBConfig:        dbconn.NewDBConfig(),
-	})
-	assert.NoError(t, err)
-	assert.NoError(t, m.replClient.AddSubscription(m.changes[0].table, m.changes[0].newTable, m.copyChunker.KeyAboveHighWatermark))
-	err = m.replClient.Run(t.Context())
-	assert.NoError(t, err)
->>>>>>> dc5d70ae
 
 	// Now we are ready to start copying rows.
 	// We step through this manually using the unbuffered copier, since we want
