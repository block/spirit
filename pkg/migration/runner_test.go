package migration

import (
	"context"
	"fmt"
	"math"
	"sync"
	"testing"
	"time"

	"github.com/stretchr/testify/require"

	"github.com/cashapp/spirit/pkg/check"
	"github.com/cashapp/spirit/pkg/dbconn"
	"github.com/cashapp/spirit/pkg/metrics"
	"github.com/cashapp/spirit/pkg/testutils"

	"github.com/cashapp/spirit/pkg/repl"
	"github.com/cashapp/spirit/pkg/row"
	"github.com/cashapp/spirit/pkg/table"
	"github.com/cashapp/spirit/pkg/throttler"
	"github.com/go-sql-driver/mysql"
	"github.com/sirupsen/logrus"

	"github.com/stretchr/testify/assert"
)

func TestVarcharNonBinaryComparable(t *testing.T) {
	testutils.RunSQL(t, `DROP TABLE IF EXISTS nonbinarycompatt1, _nonbinarycompatt1_new`)
	table := `CREATE TABLE nonbinarycompatt1 (
		uuid varchar(40) NOT NULL,
		name varchar(255) NOT NULL,
		PRIMARY KEY (uuid)
	)`
	testutils.RunSQL(t, table)
	cfg, err := mysql.ParseDSN(testutils.DSN())
	assert.NoError(t, err)

	m, err := NewRunner(&Migration{
		Host:     cfg.Addr,
		Username: cfg.User,
		Password: cfg.Passwd,
		Database: cfg.DBName,
		Threads:  16,
		Table:    "nonbinarycompatt1",
		Alter:    "ENGINE=InnoDB",
	})
	assert.NoError(t, err)                // everything is specified.
	assert.NoError(t, m.Run(t.Context())) // it's a non-binary comparable type (varchar)
	assert.NoError(t, m.Close())
}

// TestPartitioningSyntax tests that ALTERs that don't support ALGORITHM assertion
// are still supported. From https://github.com/cashapp/spirit/issues/277
func TestPartitioningSyntax(t *testing.T) {
	testutils.RunSQL(t, `DROP TABLE IF EXISTS partt1, _partt1_new`)
	table := `CREATE TABLE partt1 (
		id INT NOT NULL PRIMARY KEY auto_increment,
		name varchar(255) NOT NULL
	)`
	testutils.RunSQL(t, table)
	cfg, err := mysql.ParseDSN(testutils.DSN())
	assert.NoError(t, err)
	m, err := NewRunner(&Migration{
		Host:     cfg.Addr,
		Username: cfg.User,
		Password: cfg.Passwd,
		Database: cfg.DBName,
		Threads:  16,
		Table:    "partt1",
		Alter:    "PARTITION BY KEY() PARTITIONS 8",
	})
	assert.NoError(t, err)
	assert.NoError(t, m.Run(t.Context()))
	assert.NoError(t, m.Close())
}

func TestVarbinary(t *testing.T) {
	testutils.RunSQL(t, `DROP TABLE IF EXISTS varbinaryt1, _varbinaryt1_new`)
	table := `CREATE TABLE varbinaryt1 (
		uuid varbinary(40) NOT NULL,
		name varchar(255) NOT NULL,
		PRIMARY KEY (uuid)
	)`
	testutils.RunSQL(t, table)
	testutils.RunSQL(t, "INSERT INTO varbinaryt1 (uuid, name) VALUES (UUID(), REPEAT('a', 200))")
	cfg, err := mysql.ParseDSN(testutils.DSN())
	assert.NoError(t, err)
	m, err := NewRunner(&Migration{
		Host:     cfg.Addr,
		Username: cfg.User,
		Password: cfg.Passwd,
		Database: cfg.DBName,
		Threads:  16,
		Table:    "varbinaryt1",
		Alter:    "ENGINE=InnoDB",
	})
	assert.NoError(t, err)                // everything is specified correctly.
	assert.NoError(t, m.Run(t.Context())) // varbinary is compatible.
	assert.False(t, m.usedInstantDDL)     // not possible
	assert.NoError(t, m.Close())
}

// TestDataFromBadSqlMode tests that data previously inserted like 0000-00-00 can still be migrated.
func TestDataFromBadSqlMode(t *testing.T) {
	testutils.RunSQL(t, `DROP TABLE IF EXISTS badsqlt1, _badsqlt1_new`)
	table := `CREATE TABLE badsqlt1 (
		id int not null primary key auto_increment,
		d date NOT NULL,
		t timestamp NOT NULL
	)`
	testutils.RunSQL(t, table)
	testutils.RunSQL(t, "INSERT IGNORE INTO badsqlt1 (d, t) VALUES ('0000-00-00', '0000-00-00 00:00:00'),('2020-02-00', '2020-02-30 00:00:00')")
	cfg, err := mysql.ParseDSN(testutils.DSN())
	assert.NoError(t, err)
	m, err := NewRunner(&Migration{
		Host:     cfg.Addr,
		Username: cfg.User,
		Password: cfg.Passwd,
		Database: cfg.DBName,
		Threads:  16,
		Table:    "badsqlt1",
		Alter:    "ENGINE=InnoDB",
	})
	assert.NoError(t, err)                // everything is specified correctly.
	assert.NoError(t, m.Run(t.Context())) // pk is compatible.
	assert.False(t, m.usedInstantDDL)     // not possible
	assert.NoError(t, m.Close())
}

func TestChangeDatatypeNoData(t *testing.T) {
	testutils.RunSQL(t, `DROP TABLE IF EXISTS cdatatypemytable`)
	table := `CREATE TABLE cdatatypemytable (
		id int(11) NOT NULL AUTO_INCREMENT,
		name varchar(255) NOT NULL,
		b varchar(255) NOT NULL, -- should be an int
		PRIMARY KEY (id)
	)`
	testutils.RunSQL(t, table)
	cfg, err := mysql.ParseDSN(testutils.DSN())
	assert.NoError(t, err)
	m, err := NewRunner(&Migration{
		Host:     cfg.Addr,
		Username: cfg.User,
		Password: cfg.Passwd,
		Database: cfg.DBName,
		Threads:  16,
		Table:    "cdatatypemytable",
		Alter:    "CHANGE b b INT", //nolint: dupword
	})
	assert.NoError(t, err)                // everything is specified correctly.
	assert.NoError(t, m.Run(t.Context())) // no data so no truncation is possible.
	assert.False(t, m.usedInstantDDL)
	assert.NoError(t, m.Close())
}

func TestChangeDatatypeDataLoss(t *testing.T) {
	testutils.RunSQL(t, `DROP TABLE IF EXISTS cdatalossmytable`)
	table := `CREATE TABLE cdatalossmytable (
		id int(11) NOT NULL AUTO_INCREMENT,
		name varchar(255) NOT NULL,
		b varchar(255) NOT NULL, -- should be an int
		PRIMARY KEY (id)
	)`
	testutils.RunSQL(t, table)
	testutils.RunSQL(t, "INSERT INTO cdatalossmytable (name, b) VALUES ('a', 'b')")
	cfg, err := mysql.ParseDSN(testutils.DSN())
	assert.NoError(t, err)
	m, err := NewRunner(&Migration{
		Host:     cfg.Addr,
		Username: cfg.User,
		Password: cfg.Passwd,
		Database: cfg.DBName,
		Threads:  16,
		Table:    "cdatalossmytable",
		Alter:    "CHANGE b b INT", //nolint: dupword
	})
	assert.NoError(t, err)              // everything is specified correctly.
	assert.Error(t, m.Run(t.Context())) // value 'b' can no convert cleanly to int.
	assert.NoError(t, m.Close())
}

func TestOnline(t *testing.T) {
	testutils.RunSQL(t, `DROP TABLE IF EXISTS testonline`)
	table := `CREATE TABLE testonline (
		id int(11) NOT NULL AUTO_INCREMENT,
		name varchar(255) NOT NULL,
		b varchar(255) NOT NULL, -- should be an int
		PRIMARY KEY (id)
	)`
	testutils.RunSQL(t, table)
	cfg, err := mysql.ParseDSN(testutils.DSN())
	assert.NoError(t, err)
	m, err := NewRunner(&Migration{
		Host:     cfg.Addr,
		Username: cfg.User,
		Password: cfg.Passwd,
		Database: cfg.DBName,
		Threads:  16,
		Table:    "testonline",
		Alter:    "CHANGE COLUMN b b int(11) NOT NULL", //nolint: dupword
	})
	assert.NoError(t, err)
	assert.NoError(t, m.Run(t.Context()))
	assert.False(t, m.usedInplaceDDL) // not possible
	assert.NoError(t, m.Close())

	// Create another table.
	testutils.RunSQL(t, `DROP TABLE IF EXISTS testonline2`)
	table = `CREATE TABLE testonline2 (
		id int(11) NOT NULL AUTO_INCREMENT,
		name varchar(255) NOT NULL,
		b varchar(255) NOT NULL, -- should be an int
		PRIMARY KEY (id)
	)`
	testutils.RunSQL(t, table)
	m, err = NewRunner(&Migration{
		Host:     cfg.Addr,
		Username: cfg.User,
		Password: cfg.Passwd,
		Database: cfg.DBName,
		Threads:  16,
		Table:    "testonline2",
		Alter:    "ADD c int(11) NOT NULL",
	})
	assert.NoError(t, err)
	err = m.Run(t.Context())
	assert.NoError(t, err)
	assert.False(t, m.usedInplaceDDL) // uses instant DDL first

	// can only check this against 8.0
	assert.True(t, m.usedInstantDDL)
	assert.NoError(t, m.Close())

	// Finally, this will work.
	testutils.RunSQL(t, `DROP TABLE IF EXISTS testonline3`)
	table = `CREATE TABLE testonline3 (
		id int(11) NOT NULL AUTO_INCREMENT,
		name varchar(255) NOT NULL,
		b varchar(255) NOT NULL,
		PRIMARY KEY (id)
	)`
	testutils.RunSQL(t, table)
	m, err = NewRunner(&Migration{
		Host:         cfg.Addr,
		Username:     cfg.User,
		Password:     cfg.Passwd,
		Database:     cfg.DBName,
		Threads:      16,
		Table:        "testonline3",
		Alter:        "ADD INDEX(b)",
		ForceInplace: true,
	})
	assert.NoError(t, err)
	err = m.Run(t.Context())
	assert.NoError(t, err)
	assert.False(t, m.usedInstantDDL) // not possible
	assert.True(t, m.usedInplaceDDL)  // as
	assert.NoError(t, m.Close())

	testutils.RunSQL(t, `DROP TABLE IF EXISTS testonline4`)
	table = `CREATE TABLE testonline4 (
		id int(11) NOT NULL AUTO_INCREMENT,
		name varchar(255) NOT NULL,
		b varchar(255) NOT NULL,
		key name (name),
		key b (b),
		PRIMARY KEY (id)
	)`
	testutils.RunSQL(t, table)
	m, err = NewRunner(&Migration{
		Host:         cfg.Addr,
		Username:     cfg.User,
		Password:     cfg.Passwd,
		Database:     cfg.DBName,
		Threads:      16,
		Table:        "testonline4",
		Alter:        "drop index name, drop index b",
		ForceInplace: false,
	})
	assert.NoError(t, err)
	err = m.Run(t.Context())
	assert.NoError(t, err)
	assert.False(t, m.usedInstantDDL) // unfortunately false in 8.0, see https://bugs.mysql.com/bug.php?id=113355
	assert.True(t, m.usedInplaceDDL)
	assert.NoError(t, m.Close())

	testutils.RunSQL(t, `DROP TABLE IF EXISTS testonline5`)
	table = `CREATE TABLE testonline5 (
		id int(11) NOT NULL AUTO_INCREMENT,
		name varchar(255) NOT NULL,
		b varchar(255) NOT NULL,
		key name (name),
		key b (b),
		PRIMARY KEY (id)
	)`
	testutils.RunSQL(t, table)
	m, err = NewRunner(&Migration{
		Host:         cfg.Addr,
		Username:     cfg.User,
		Password:     cfg.Passwd,
		Database:     cfg.DBName,
		Threads:      16,
		Table:        "testonline5",
		Alter:        "drop index name, add column c int",
		ForceInplace: false,
	})
	assert.NoError(t, err)
	err = m.Run(t.Context())
	assert.NoError(t, err)
	assert.False(t, m.usedInstantDDL) // unfortunately false in 8.0, see https://bugs.mysql.com/bug.php?id=113355
	assert.False(t, m.usedInplaceDDL) // unfortunately false, since it combines INSTANT and INPLACE operations
	assert.NoError(t, m.Close())
}

func TestTableLength(t *testing.T) {
	testutils.RunSQL(t, `DROP TABLE IF EXISTS thisisareallylongtablenamethisisareallylongtablename60charac`)
	table := `CREATE TABLE thisisareallylongtablenamethisisareallylongtablename60charac (
		id int(11) NOT NULL AUTO_INCREMENT,
		name varchar(255) NOT NULL,
		PRIMARY KEY (id)
	)`
	testutils.RunSQL(t, table)
	cfg, err := mysql.ParseDSN(testutils.DSN())
	assert.NoError(t, err)
	m, err := NewRunner(&Migration{
		Host:     cfg.Addr,
		Username: cfg.User,
		Password: cfg.Passwd,
		Database: cfg.DBName,
		Threads:  16,
		Table:    "thisisareallylongtablenamethisisareallylongtablename60charac",
		Alter:    "ENGINE=InnoDB",
	})
	assert.NoError(t, err)
	err = m.Run(t.Context())
	assert.Error(t, err)
	assert.ErrorContains(t, err, "table name must be less than 54 characters")
	assert.NoError(t, m.Close())

	// There is another condition where the error will be in dropping the _old table first
	// if the character limit is exceeded in that query.
	m, err = NewRunner(&Migration{
		Host:     cfg.Addr,
		Username: cfg.User,
		Password: cfg.Passwd,
		Database: cfg.DBName,
		Threads:  16,
		Table:    "thisisareallylongtablenamethisisareallylongtablename60charac",
		Alter:    "ENGINE=InnoDB",
	})
	assert.NoError(t, err)
	err = m.Run(t.Context())
	assert.Error(t, err)
	assert.ErrorContains(t, err, "table name must be less than 54 characters")
	assert.NoError(t, m.Close())
}

func TestBadOptions(t *testing.T) {
	_, err := NewRunner(&Migration{})
	assert.Error(t, err)
	assert.ErrorContains(t, err, "host is required")
	cfg, err := mysql.ParseDSN(testutils.DSN())
	assert.NoError(t, err)

	_, err = NewRunner(&Migration{
		Host: cfg.Addr,
	})
	assert.Error(t, err)
	assert.ErrorContains(t, err, "schema name is required")
	_, err = NewRunner(&Migration{
		Host:     cfg.Addr,
		Database: "mytable",
	})
	assert.Error(t, err)
	assert.ErrorContains(t, err, "table name is required")
	_, err = NewRunner(&Migration{
		Host:     cfg.Addr,
		Database: "mytable",
		Table:    "mytable",
	})
	assert.Error(t, err)
	assert.ErrorContains(t, err, "alter statement is required")
}

func TestBadAlter(t *testing.T) {
	testutils.RunSQL(t, `DROP TABLE IF EXISTS bot1, bot2`)
	table := `CREATE TABLE bot1 (
		id int(11) NOT NULL AUTO_INCREMENT,
		name varchar(255) NOT NULL,
		PRIMARY KEY (id)
	)`
	testutils.RunSQL(t, table)
	table = `CREATE TABLE bot2 (
		id int(11) NOT NULL,
		name varchar(255) NOT NULL,
		PRIMARY KEY (id)
	)`
	testutils.RunSQL(t, table)
	cfg, err := mysql.ParseDSN(testutils.DSN())
	assert.NoError(t, err)
	m, err := NewRunner(&Migration{
		Host:     cfg.Addr,
		Username: cfg.User,
		Password: cfg.Passwd,
		Database: cfg.DBName,
		Threads:  16,
		Table:    "bot1",
		Alter:    "badalter",
	})
	assert.Error(t, err) // parses and fails.
	assert.Nil(t, m)

	// Renames are not supported.
	m, err = NewRunner(&Migration{
		Host:     cfg.Addr,
		Username: cfg.User,
		Password: cfg.Passwd,
		Database: cfg.DBName,
		Threads:  16,
		Table:    "bot1",
		Alter:    "RENAME COLUMN name TO name2, ADD INDEX(name)", // need both, otherwise INSTANT algorithm will do the rename
	})
	assert.NoError(t, err) // does not parse alter yet.
	err = m.Run(t.Context())
	assert.Error(t, err) // alter is invalid
	assert.ErrorContains(t, err, "renames are not supported")
	assert.NoError(t, m.Close())

	// This is a different type of rename,
	// which is coming via a change
	m, err = NewRunner(&Migration{
		Host:     cfg.Addr,
		Username: cfg.User,
		Password: cfg.Passwd,
		Database: cfg.DBName,
		Threads:  16,
		Table:    "bot1",
		Alter:    "CHANGE name name2 VARCHAR(255), ADD INDEX(name)", // need both, otherwise INSTANT algorithm will do the rename
	})
	assert.NoError(t, err) // does not parse alter yet.
	err = m.Run(t.Context())
	assert.Error(t, err) // alter is invalid
	assert.ErrorContains(t, err, "renames are not supported")
	assert.NoError(t, m.Close())

	// But this is supported (no rename)
	m, err = NewRunner(&Migration{
		Host:     cfg.Addr,
		Username: cfg.User,
		Password: cfg.Passwd,
		Database: cfg.DBName,
		Threads:  16,
		Table:    "bot1",
		Alter:    "CHANGE name name VARCHAR(200), ADD INDEX(name)", //nolint: dupword
	})
	assert.NoError(t, err) // does not parse alter yet.
	err = m.Run(t.Context())
	assert.NoError(t, err) // its valid, no rename
	assert.NoError(t, m.Close())

	// Test DROP PRIMARY KEY, change primary key.
	// The REPLACE statement likely relies on the same PRIMARY KEY on the new table,
	// so things get a lot more complicated if the primary key changes.
	m, err = NewRunner(&Migration{
		Host:     cfg.Addr,
		Username: cfg.User,
		Password: cfg.Passwd,
		Database: cfg.DBName,
		Threads:  16,
		Table:    "bot2",
		Alter:    "DROP PRIMARY KEY",
	})
	assert.NoError(t, err) // does not parse alter yet.
	err = m.Run(t.Context())
	assert.Error(t, err)
	assert.ErrorContains(t, err, "dropping primary key")
	assert.NoError(t, m.Close())
}

// TestChangeDatatypeLossyNoAutoInc is a good test of the how much the
// chunker will boil the ocean:
//   - There is a MIN(key)=1 and a MAX(key)=8589934592
//   - There is no auto-increment so the chunker is allowed to expand each chunk
//     based on estimated rows (which is low).
//
// Only the key=8589934592 will fail to be converted. On my system this test
// currently runs in 0.4 seconds which is "acceptable" for chunker performance.
// The generated number of chunks should also be very low because of prefetching.
func TestChangeDatatypeLossyNoAutoInc(t *testing.T) {
	testutils.RunSQL(t, `DROP TABLE IF EXISTS lossychange2`)
	table := `CREATE TABLE lossychange2 (
					id BIGINT NOT NULL,
					name varchar(255) NOT NULL,
					b varchar(255) NOT NULL,
					PRIMARY KEY (id)
				)`
	testutils.RunSQL(t, table)
	testutils.RunSQL(t, "INSERT INTO lossychange2 (id, name, b) VALUES (1, 'a', REPEAT('a', 200))")          // will pass in migration
	testutils.RunSQL(t, "INSERT INTO lossychange2 (id, name, b) VALUES (8589934592, 'a', REPEAT('a', 200))") // will fail in migration

	cfg, err := mysql.ParseDSN(testutils.DSN())
	assert.NoError(t, err)
	m, err := NewRunner(&Migration{
		Host:     cfg.Addr,
		Username: cfg.User,
		Password: cfg.Passwd,
		Database: cfg.DBName,
		Threads:  16,
		Table:    "lossychange2",
		Alter:    "CHANGE COLUMN id id INT NOT NULL auto_increment", //nolint: dupword
	})
	assert.NoError(t, err)
	err = m.Run(t.Context())
	assert.Error(t, err)
	assert.ErrorContains(t, err, "Out of range value")    // Error 1264: Out of range value for column 'id' at row 1
	assert.Less(t, m.copier.CopyChunksCount, uint64(500)) // should be very low
	assert.NoError(t, m.Close())
}

// TestChangeDatatypeLossy3 has a data type change that is "lossy" but
// given the current stored data set does not cause errors.
func TestChangeDatatypeLossless(t *testing.T) {
	testutils.RunSQL(t, `DROP TABLE IF EXISTS lossychange3`)
	table := `CREATE TABLE lossychange3 (
				id BIGINT NOT NULL AUTO_INCREMENT,
				name varchar(255) NOT NULL,
				b varchar(255) NULL,
				PRIMARY KEY (id)
			)`
	testutils.RunSQL(t, table)
	testutils.RunSQL(t, "INSERT INTO lossychange3 (name, b) VALUES ('a', REPEAT('a', 200))")
	testutils.RunSQL(t, "INSERT INTO lossychange3 (id, name, b) VALUES (8589934592, 'a', REPEAT('a', 200))")

	cfg, err := mysql.ParseDSN(testutils.DSN())
	assert.NoError(t, err)
	m, err := NewRunner(&Migration{
		Host:     cfg.Addr,
		Username: cfg.User,
		Password: cfg.Passwd,
		Database: cfg.DBName,
		Threads:  16,
		Table:    "lossychange3",
		Alter:    "CHANGE COLUMN b b varchar(200) NOT NULL", //nolint: dupword
		Checksum: false,
	})
	assert.NoError(t, err)
	err = m.Run(t.Context())
	assert.NoError(t, err)                                // works because there are no violations.
	assert.Less(t, m.copier.CopyChunksCount, uint64(500)) // prefetch makes it copy fast.
	assert.NoError(t, m.Close())
}

// TestChangeDatatypeLossyFailEarly tests a scenario where there is an error
// immediately so the DDL should halt.
// So if it does try to exhaustively run the DDL it will take forever:
// [1, 8589934592] / 1000 = 8589934.592 chunks

func TestChangeDatatypeLossyFailEarly(t *testing.T) {
	testutils.RunSQL(t, `DROP TABLE IF EXISTS lossychange4`)
	table := `CREATE TABLE lossychange4 (
				id BIGINT NOT NULL AUTO_INCREMENT,
				name varchar(255) NOT NULL,
				b varchar(255) NULL,
				PRIMARY KEY (id)
			)`
	testutils.RunSQL(t, table)
	testutils.RunSQL(t, "INSERT INTO lossychange4 (name) VALUES ('a')")
	testutils.RunSQL(t, "INSERT INTO lossychange4 (name, b) VALUES ('a', REPEAT('a', 200))")
	testutils.RunSQL(t, "INSERT INTO lossychange4 (id, name, b) VALUES (8589934592, 'a', REPEAT('a', 200))")
	cfg, err := mysql.ParseDSN(testutils.DSN())
	assert.NoError(t, err)
	m, err := NewRunner(&Migration{
		Host:     cfg.Addr,
		Username: cfg.User,
		Password: cfg.Passwd,
		Database: cfg.DBName,
		Threads:  16,
		Table:    "lossychange4",
		Alter:    "CHANGE COLUMN b b varchar(255) NOT NULL", //nolint: dupword
	})
	assert.NoError(t, err)
	err = m.Run(t.Context())
	assert.Error(t, err) // there is a violation where row 1 is NULL
	assert.NoError(t, m.Close())
}

// TestAddUniqueIndex is a really interesting test *because* resuming from checkpoint
// will cause duplicate key errors. It's not straight-forward to differentiate between
// duplicate errors from a resume, and a constraint violation. So what we do is:
// 0) *FORCE* checksum to be enabled if ALTER contains add unique index.
// 1) *FORCE* checksum to be enabled on resume from checkpoint
// 2) If checksum is not enabled, duplicate key errors are elevated to errors.
func TestAddUniqueIndexChecksumEnabled(t *testing.T) {
	testutils.RunSQL(t, `DROP TABLE IF EXISTS uniqmytable`)
	table := `CREATE TABLE uniqmytable (
				id int(11) NOT NULL AUTO_INCREMENT,
				name varchar(255) NOT NULL,
				b varchar(255) NOT NULL,
				PRIMARY KEY (id)
			)`
	testutils.RunSQL(t, table)
	testutils.RunSQL(t, "INSERT INTO uniqmytable (name, b) VALUES ('a', REPEAT('a', 200))")
	testutils.RunSQL(t, "INSERT INTO uniqmytable (name, b) VALUES ('a', REPEAT('b', 200))")
	testutils.RunSQL(t, "INSERT INTO uniqmytable (name, b) VALUES ('a', REPEAT('c', 200))")
	testutils.RunSQL(t, "INSERT INTO uniqmytable (name, b) VALUES ('a', REPEAT('a', 200))") // duplicate

	cfg, err := mysql.ParseDSN(testutils.DSN())
	assert.NoError(t, err)
	m, err := NewRunner(&Migration{
		Host:     cfg.Addr,
		Username: cfg.User,
		Password: cfg.Passwd,
		Database: cfg.DBName,
		Threads:  16,
		Table:    "uniqmytable",
		Alter:    "ADD UNIQUE INDEX b (b)",
		Checksum: false,
	})
	assert.NoError(t, err)
	assert.False(t, m.migration.Checksum)
	err = m.Run(t.Context())
	assert.Error(t, err)                 // not unique
	assert.NoError(t, m.Close())         // need to close now otherwise we'll get an error on re-opening it.
	assert.True(t, m.migration.Checksum) // it force enables a checksum

	testutils.RunSQL(t, "DELETE FROM uniqmytable WHERE b = REPEAT('a', 200) LIMIT 1") // make unique
	m, err = NewRunner(&Migration{
		Host:     cfg.Addr,
		Username: cfg.User,
		Password: cfg.Passwd,
		Database: cfg.DBName,
		Threads:  16,
		Table:    "uniqmytable",
		Alter:    "ADD UNIQUE INDEX b (b)",
	})
	assert.NoError(t, err)
	err = m.Run(t.Context())
	assert.NoError(t, err) // works fine.
	assert.NoError(t, m.Close())
}

// Test a non-integer primary key.

func TestChangeNonIntPK(t *testing.T) {
	testutils.RunSQL(t, `DROP TABLE IF EXISTS nonintpk`)
	table := `CREATE TABLE nonintpk (
			pk varbinary(36) NOT NULL PRIMARY KEY,
			name varchar(255) NOT NULL,
			b varchar(10) NOT NULL -- change to varchar(255)
		)`
	testutils.RunSQL(t, table)
	testutils.RunSQL(t, "INSERT INTO nonintpk (pk, name, b) VALUES (UUID(), 'a', REPEAT('a', 5))")
	cfg, err := mysql.ParseDSN(testutils.DSN())
	assert.NoError(t, err)
	m, err := NewRunner(&Migration{
		Host:     cfg.Addr,
		Username: cfg.User,
		Password: cfg.Passwd,
		Database: cfg.DBName,
		Threads:  16,
		Table:    "nonintpk",
		Alter:    "CHANGE COLUMN b b VARCHAR(255) NOT NULL", //nolint: dupword
	})
	assert.NoError(t, err)
	err = m.Run(t.Context())
	assert.NoError(t, err)
	assert.NoError(t, m.Close())
}

func TestCheckpoint(t *testing.T) {
	tbl := `CREATE TABLE cpt1 (
		id INT NOT NULL AUTO_INCREMENT PRIMARY KEY,
		id2 INT NOT NULL,
		pad VARCHAR(100) NOT NULL default 0)`
	cfg, err := mysql.ParseDSN(testutils.DSN())
	assert.NoError(t, err)

	testutils.RunSQL(t, `DROP TABLE IF EXISTS cpt1, _cpt1_new, _cpt1_chkpnt`)
	testutils.RunSQL(t, tbl)
	testutils.RunSQL(t, `insert into cpt1 (id2,pad) SELECT 1, REPEAT('a', 100) FROM dual`)
	testutils.RunSQL(t, `insert into cpt1 (id2,pad) SELECT 1, REPEAT('a', 100) FROM cpt1`)
	testutils.RunSQL(t, `insert into cpt1 (id2,pad) SELECT 1, REPEAT('a', 100) FROM cpt1 a JOIN cpt1 b JOIN cpt1 c`)
	testutils.RunSQL(t, `insert into cpt1 (id2,pad) SELECT 1, REPEAT('a', 100) FROM cpt1 a JOIN cpt1 b JOIN cpt1 c`)
	testutils.RunSQL(t, `insert into cpt1 (id2,pad) SELECT 1, REPEAT('a', 100) FROM cpt1 a JOIN cpt1 LIMIT 100000`) // ~100k rows

<<<<<<< HEAD
	testLogger := &testLogger{FieldLogger: logrus.New()}
=======
	testLogger := newTestLogger()
>>>>>>> c3be3c01

	preSetup := func() *Runner {
		r, err := NewRunner(&Migration{
			Host:     cfg.Addr,
			Username: cfg.User,
			Password: cfg.Passwd,
			Database: cfg.DBName,
			Threads:  16,
			Table:    "cpt1",
			Alter:    "ENGINE=InnoDB",
		})
		assert.NoError(t, err)
		assert.Equal(t, "initial", r.getCurrentState().String())
		r.SetLogger(testLogger)
		// Usually we would call r.Run() but we want to step through
		// the migration process manually.
		r.db, err = dbconn.New(testutils.DSN(), dbconn.NewDBConfig())
		assert.NoError(t, err)
		r.dbConfig = dbconn.NewDBConfig()

		// Get Table Info
		r.table = table.NewTableInfo(r.db, r.migration.Database, r.migration.Table)
		err = r.table.SetInfo(t.Context())
		assert.NoError(t, err)
		assert.NoError(t, r.dropOldTable(t.Context()))
		go r.dumpStatus(t.Context()) // start periodically writing status
		return r
	}
	r := preSetup()
	// migrationRunner.Run usually calls r.Setup() here.
	// Which first checks if the table can be restored from checkpoint.
	// Because this is the first run, it can't.

	assert.Error(t, r.resumeFromCheckpoint(t.Context()))

	// So we proceed with the initial steps.
	assert.NoError(t, r.createNewTable(t.Context()))
	assert.NoError(t, r.alterNewTable(t.Context()))
	assert.NoError(t, r.createCheckpointTable(t.Context()))
	r.replClient = repl.NewClient(r.db, r.migration.Host, r.migration.Username, r.migration.Password, &repl.ClientConfig{
		Logger:          logrus.New(), // don't use the logger from migration since we feed status to it.
		Concurrency:     4,
		TargetBatchTime: r.migration.TargetChunkTime,
		ServerID:        repl.NewServerID(),
	})
	r.replClient.AddSubscription(r.table, r.newTable, nil)
	r.copier, err = row.NewCopier(r.db, r.table, r.newTable, row.NewCopierDefaultConfig())
	assert.NoError(t, err)
<<<<<<< HEAD
	err = r.replClient.Run(t.Context())
	assert.NoError(t, err)
=======
	assert.NoError(t, r.replClient.Run())
>>>>>>> c3be3c01

	// Now we are ready to start copying rows.
	// Instead of calling r.copyRows() we will step through it manually.
	// Since we want to checkpoint after a few chunks.

	r.setCurrentState(stateCopyRows)
	assert.Equal(t, "copyRows", r.getCurrentState().String())

	time.Sleep(time.Second) // wait for status to be updated.
	testLogger.Lock()
	assert.Contains(t, testLogger.lastInfof, `migration status: state=copyRows copy-progress=0/101040 0.00% binlog-deltas=0`)
	testLogger.Unlock()

	// because we are not calling copier.Run() we need to manually open.
	assert.NoError(t, r.copier.Open4Test())

	// first chunk.
	chunk1, err := r.copier.Next4Test()
	assert.NoError(t, err)

	chunk2, err := r.copier.Next4Test()
	assert.NoError(t, err)

	chunk3, err := r.copier.Next4Test()
	assert.NoError(t, err)

	// Assert there is no watermark yet, because we've not finished
	// copying any of the chunks.
	_, err = r.copier.GetLowWatermark()
	assert.Error(t, err)
	// Dump checkpoint also returns an error for the same reason.
	assert.Error(t, r.dumpCheckpoint(t.Context()))

	// Because it's multi-threaded, we can't guarantee the order of the chunks.
	// Let's complete them in the order of 2, 1, 3. When 2 phones home first
	// it should be queued. Then when 1 phones home it should apply and de-queue 2.
	assert.NoError(t, r.copier.CopyChunk(t.Context(), chunk2))
	assert.NoError(t, r.copier.CopyChunk(t.Context(), chunk1))
	assert.NoError(t, r.copier.CopyChunk(t.Context(), chunk3))

	time.Sleep(time.Second) // wait for status to be updated.
	testLogger.Lock()
	assert.Contains(t, testLogger.lastInfof, `migration status: state=copyRows copy-progress=3000/101040 2.97% binlog-deltas=0`)
	testLogger.Unlock()

	// The watermark should exist now, because migrateChunk()
	// gives feedback back to table.
	watermark, err := r.copier.GetLowWatermark()
	assert.NoError(t, err)
	assert.JSONEq(t, "{\"Key\":[\"id\"],\"ChunkSize\":1000,\"LowerBound\":{\"Value\": [\"1001\"],\"Inclusive\":true},\"UpperBound\":{\"Value\": [\"2001\"],\"Inclusive\":false}}", watermark)
	// Dump a checkpoint
	assert.NoError(t, r.dumpCheckpoint(t.Context()))

	// Clean up first runner
	assert.NoError(t, r.Close())

	// Now lets imagine that everything fails and we need to start
	// from checkpoint again.
	r2 := preSetup()
	defer r2.Close()

<<<<<<< HEAD
	assert.NoError(t, r2.resumeFromCheckpoint(t.Context()))

	// Start the binary log feed just before copy rows starts.
	err = r2.replClient.Run(t.Context())
	assert.NoError(t, err)

	r2.replClient.Close()
=======
	r = preSetup()
	defer r.Close()
	// Start the binary log feed just before copy rows starts.
	// replClient.Run() is already called in resumeFromCheckpoint.
	assert.NoError(t, r.resumeFromCheckpoint(t.Context()))
>>>>>>> c3be3c01
	// This opens the table at the checkpoint (table.OpenAtWatermark())
	// which sets the chunkPtr at the LowerBound. It also has to position
	// the watermark to this point so new watermarks "align" correctly.
	// So lets now call NextChunk to verify.

	chunk, err := r2.copier.Next4Test()
	assert.NoError(t, err)
	assert.Equal(t, "1001", chunk.LowerBound.Value[0].String())
	assert.NoError(t, r2.copier.CopyChunk(t.Context(), chunk))

	// It's ideally not typical but you can still dump checkpoint from
	// a restored checkpoint state. We won't have advanced anywhere from
	// the last checkpoint because on restore, the LowerBound is taken.
	watermark, err = r2.copier.GetLowWatermark()
	assert.NoError(t, err)
	assert.JSONEq(t, "{\"Key\":[\"id\"],\"ChunkSize\":1000,\"LowerBound\":{\"Value\": [\"1001\"],\"Inclusive\":true},\"UpperBound\":{\"Value\": [\"2001\"],\"Inclusive\":false}}", watermark)
	// Dump a checkpoint
	assert.NoError(t, r2.dumpCheckpoint(t.Context()))

	// Let's confirm we do advance the watermark.
	for range 10 {
		chunk, err = r2.copier.Next4Test()
		assert.NoError(t, err)
		assert.NoError(t, r2.copier.CopyChunk(t.Context(), chunk))
	}

	watermark, err = r2.copier.GetLowWatermark()
	assert.NoError(t, err)
	assert.JSONEq(t, "{\"Key\":[\"id\"],\"ChunkSize\":1000,\"LowerBound\":{\"Value\": [\"11001\"],\"Inclusive\":true},\"UpperBound\":{\"Value\": [\"12001\"],\"Inclusive\":false}}", watermark)
}

func TestCheckpointRestore(t *testing.T) {
	t.Skip("leaks")
	tbl := `CREATE TABLE cpt2 (
		id INT NOT NULL AUTO_INCREMENT PRIMARY KEY,
		id2 INT NOT NULL,
		pad VARCHAR(100) NOT NULL default 0)`
	cfg, err := mysql.ParseDSN(testutils.DSN())
	assert.NoError(t, err)

	testutils.RunSQL(t, `DROP TABLE IF EXISTS cpt2, _cpt2_new, _cpt2_chkpnt`)
	testutils.RunSQL(t, tbl)

	r, err := NewRunner(&Migration{
		Host:     cfg.Addr,
		Username: cfg.User,
		Password: cfg.Passwd,
		Database: cfg.DBName,
		Threads:  16,
		Table:    "cpt2",
		Alter:    "ENGINE=InnoDB",
	})
	assert.NoError(t, err)
	assert.Equal(t, "initial", r.getCurrentState().String())
	// Usually we would call r.Run() but we want to step through
	// the migration process manually.
	r.db, err = dbconn.New(testutils.DSN(), dbconn.NewDBConfig())
	assert.NoError(t, err)
	// Get Table Info
	r.table = table.NewTableInfo(r.db, r.migration.Database, r.migration.Table)
	err = r.table.SetInfo(t.Context())
	assert.NoError(t, err)
	assert.NoError(t, r.dropOldTable(t.Context()))

	// So we proceed with the initial steps.
	assert.NoError(t, r.createNewTable(t.Context()))
	assert.NoError(t, r.alterNewTable(t.Context()))
	assert.NoError(t, r.createCheckpointTable(t.Context()))

	r.replClient = repl.NewClient(r.db, r.migration.Host, r.migration.Username, r.migration.Password, &repl.ClientConfig{
		Logger:          logrus.New(),
		Concurrency:     4,
		TargetBatchTime: r.migration.TargetChunkTime,
		ServerID:        repl.NewServerID(),
	})
	r.replClient.AddSubscription(r.table, r.newTable, nil)
	r.copier, err = row.NewCopier(r.db, r.table, r.newTable, row.NewCopierDefaultConfig())
	assert.NoError(t, err)
	err = r.replClient.Run(t.Context())
	assert.NoError(t, err)

	// Now insert a fake checkpoint, this uses a known bad value
	// from issue #125
	watermark := "{\"Key\":[\"id\"],\"ChunkSize\":1000,\"LowerBound\":{\"Value\":[\"53926425\"],\"Inclusive\":true},\"UpperBound\":{\"Value\":[\"53926425\"],\"Inclusive\":false}}"
	binlog := r.replClient.GetBinlogApplyPosition()
	err = dbconn.Exec(t.Context(), r.db, `INSERT INTO %n.%n
	(copier_watermark, checksum_watermark, binlog_name, binlog_pos, rows_copied, rows_copied_logical, alter_statement)
	VALUES
	(%?, %?, %?, %?, %?, %?, %?)`,
		r.checkpointTable.SchemaName,
		r.checkpointTable.TableName,
		watermark,
		"",
		binlog.Name,
		binlog.Pos,
		0,
		0,
		r.migration.Alter,
	)
	assert.NoError(t, err)
	assert.NoError(t, r.Close())

	r2, err := NewRunner(&Migration{
		Host:     cfg.Addr,
		Username: cfg.User,
		Password: cfg.Passwd,
		Database: cfg.DBName,
		Threads:  16,
		Table:    "cpt2",
		Alter:    "ENGINE=InnoDB",
	})
	assert.NoError(t, err)
	err = r2.Run(t.Context())
	assert.NoError(t, err)
	assert.True(t, r2.usedResumeFromCheckpoint)
	assert.NoError(t, r2.Close())
}

// https://github.com/cashapp/spirit/issues/381
func TestCheckpointRestoreBinaryPK(t *testing.T) {
	t.Skip("test is leaking")
	ctx := t.Context()
	tbl := `CREATE TABLE binarypk (
 main_id varbinary(16) NOT NULL,
 sub_id varchar(36) CHARACTER SET latin1 COLLATE latin1_swedish_ci GENERATED ALWAYS AS (jsonbody->>'$._id') STORED NOT NULL,
 jsonbody json NOT NULL,
 PRIMARY KEY (main_id,sub_id)
);`
	cfg, err := mysql.ParseDSN(testutils.DSN())
	assert.NoError(t, err)

	testutils.RunSQL(t, `DROP TABLE IF EXISTS binarypk, _binarypk_new, _binarypk_chkpnt`)
	testutils.RunSQL(t, tbl)
	testutils.RunSQL(t, `INSERT INTO binarypk (main_id, jsonbody) SELECT RANDOM_BYTES(16), JSON_OBJECT('_id', "0xabc", 'name', 'bbb', 'randombytes', HEX(RANDOM_BYTES(1024))) from dual`)
	testutils.RunSQL(t, `INSERT INTO binarypk (main_id, jsonbody) SELECT RANDOM_BYTES(16), JSON_OBJECT('_id', "0xabc", 'name', 'bbb', 'randombytes', HEX(RANDOM_BYTES(1024))) from binarypk a JOIN binarypk b JOIN binarypk c LIMIT 10000;`)
	testutils.RunSQL(t, `INSERT INTO binarypk (main_id, jsonbody) SELECT RANDOM_BYTES(16), JSON_OBJECT('_id', "0xabc", 'name', 'bbb', 'randombytes', HEX(RANDOM_BYTES(1024))) from binarypk a JOIN binarypk b JOIN binarypk c LIMIT 10000;`)
	testutils.RunSQL(t, `INSERT INTO binarypk (main_id, jsonbody) SELECT RANDOM_BYTES(16), JSON_OBJECT('_id', "0xabc", 'name', 'bbb', 'randombytes', HEX(RANDOM_BYTES(1024))) from binarypk a JOIN binarypk b JOIN binarypk c LIMIT 10000;`)
	testutils.RunSQL(t, `INSERT INTO binarypk (main_id, jsonbody) SELECT RANDOM_BYTES(16), JSON_OBJECT('_id', "0xabc", 'name', 'bbb', 'randombytes', HEX(RANDOM_BYTES(1024))) from binarypk a JOIN binarypk b JOIN binarypk c LIMIT 10000;`)

	r, err := NewRunner(&Migration{
		Host:     cfg.Addr,
		Username: cfg.User,
		Password: cfg.Passwd,
		Database: cfg.DBName,
		Threads:  1,
		Table:    "binarypk",
		Alter:    "ENGINE=InnoDB",
	})
	assert.NoError(t, err)
	assert.Equal(t, "initial", r.getCurrentState().String())
	// Usually we would call r.Run() but we want to step through
	// the migration process manually.
	r.db, err = dbconn.New(testutils.DSN(), dbconn.NewDBConfig())
	assert.NoError(t, err)
	// Get Table Info
	r.table = table.NewTableInfo(r.db, r.migration.Database, r.migration.Table)
	err = r.table.SetInfo(ctx)
	assert.NoError(t, err)
	assert.NoError(t, r.dropOldTable(ctx))

	// So we proceed with the initial steps.
	assert.NoError(t, r.createNewTable(ctx))
	assert.NoError(t, r.alterNewTable(ctx))
	assert.NoError(t, r.createCheckpointTable(ctx))

	r.replClient = repl.NewClient(r.db, r.migration.Host, r.migration.Username, r.migration.Password, &repl.ClientConfig{
		Logger:          logrus.New(),
		Concurrency:     4,
		TargetBatchTime: r.migration.TargetChunkTime,
		ServerID:        repl.NewServerID(),
	})
	r.replClient.AddSubscription(r.table, r.newTable, nil)
	r.copier, err = row.NewCopier(r.db, r.table, r.newTable, row.NewCopierDefaultConfig())
	assert.NoError(t, err)
	err = r.replClient.Run(t.Context())
	assert.NoError(t, err)

	// copy a few batches and then dump a checkpoint.
	assert.NoError(t, r.copier.Open4Test())
	for range 3 {
		chunk, err := r.copier.Next4Test()
		assert.NoError(t, err)
		assert.NoError(t, r.copier.CopyChunk(ctx, chunk))
	}
	// Dump checkpoint and close runner.
	assert.NoError(t, r.dumpCheckpoint(t.Context()))
	assert.NoError(t, r.Close())
	// Try and resume and then check if we used a checkpoint
	// for resuming.
	r2, err := NewRunner(&Migration{
		Host:     cfg.Addr,
		Username: cfg.User,
		Password: cfg.Passwd,
		Database: cfg.DBName,
		Threads:  16,
		Table:    "binarypk",
		Alter:    "ENGINE=InnoDB",
		Checksum: true,
	})
	assert.NoError(t, err)
	err = r2.Run(t.Context())
	assert.NoError(t, err)
	assert.True(t, r2.usedResumeFromCheckpoint) // managed to resume.
	assert.NoError(t, r2.Close())
}

func TestCheckpointResumeDuringChecksum(t *testing.T) {
	t.Skip("test is leaking")
	tbl := `CREATE TABLE cptresume (
		id INT NOT NULL AUTO_INCREMENT PRIMARY KEY,
		id2 INT NOT NULL,
		pad VARCHAR(100) NOT NULL default 0)`
	cfg, err := mysql.ParseDSN(testutils.DSN())
	assert.NoError(t, err)
	testutils.RunSQL(t, `DROP TABLE IF EXISTS cptresume, _cptresume_new, _cptresume_chkpnt, _cptresume_sentinel`)
	testutils.RunSQL(t, tbl)
	testutils.RunSQL(t, `CREATE TABLE _cptresume_sentinel (id INT NOT NULL PRIMARY KEY)`)
	testutils.RunSQL(t, `insert into cptresume (id2,pad) SELECT 1, REPEAT('a', 100) FROM dual`)
	testutils.RunSQL(t, `insert into cptresume (id2,pad) SELECT 1, REPEAT('a', 100) FROM cptresume`)
	testutils.RunSQL(t, `insert into cptresume (id2,pad) SELECT 1, REPEAT('a', 100) FROM cptresume a JOIN cptresume b JOIN cptresume c`)

	r, err := NewRunner(&Migration{
		Host:            cfg.Addr,
		Username:        cfg.User,
		Password:        cfg.Passwd,
		Database:        cfg.DBName,
		Threads:         4,
		TargetChunkTime: 100 * time.Millisecond,
		Table:           "cptresume",
		Alter:           "ENGINE=InnoDB",
		Checksum:        true,
	})
	assert.NoError(t, err)

	// Call r.Run() with our context in a go-routine.
	// When we see that we are waiting on the sentinel table,
	// we then manually start the first bits of checksum, and then close()
	// We should be able to resume from the checkpoint into the checksum state.
	ctx, cancel := context.WithCancel(t.Context())
	go func() {
		err := r.Run(ctx)
		assert.Error(t, err) // context cancelled
	}()
	for r.getCurrentState() < stateWaitingOnSentinelTable {
		// Wait for the sentinel table.

		time.Sleep(time.Millisecond)
	}

	assert.NoError(t, r.checksum(t.Context()))       // run the checksum, the original Run is blocked on sentinel.
	assert.NoError(t, r.dumpCheckpoint(t.Context())) // dump a checkpoint with the watermark.
	cancel()                                         // unblock the original waiting on sentinel.
	assert.NoError(t, r.Close())                     // close the run.

	// drop the sentinel table.
	testutils.RunSQL(t, `DROP TABLE _cptresume_sentinel`)

	// insert a couple more rows (should not change anything)
	testutils.RunSQL(t, `insert into cptresume (id2,pad) SELECT 1, REPEAT('b', 100) FROM dual`)
	testutils.RunSQL(t, `insert into cptresume (id2,pad) SELECT 1, REPEAT('c', 100) FROM dual`)

	// Start again as a new runner,
	r2, err := NewRunner(&Migration{
		Host:            cfg.Addr,
		Username:        cfg.User,
		Password:        cfg.Passwd,
		Database:        cfg.DBName,
		Threads:         4,
		TargetChunkTime: 100 * time.Millisecond,
		Table:           "cptresume",
		Alter:           "ENGINE=InnoDB",
		Checksum:        true,
	})
	assert.NoError(t, err)
	err = r2.Run(t.Context())
	assert.NoError(t, err)
	defer r2.Close()
	assert.True(t, r2.usedResumeFromCheckpoint)
	assert.NotEmpty(t, r2.checksumWatermark) // it had a checksum watermark
}

func TestCheckpointDifferentRestoreOptions(t *testing.T) {
	t.Skip("test is leaking")
	tbl := `CREATE TABLE cpt1difft1 (
		id INT NOT NULL AUTO_INCREMENT PRIMARY KEY,
		id2 INT NOT NULL,
		pad VARCHAR(100) NOT NULL default 0)`

	testutils.RunSQL(t, `DROP TABLE IF EXISTS cpt1difft1, cpt1difft1_new, _cpt1difft1_chkpnt`)
	testutils.RunSQL(t, tbl)
	testutils.RunSQL(t, `insert into cpt1difft1 (id2,pad) SELECT 1, REPEAT('a', 100) FROM dual`)
	testutils.RunSQL(t, `insert into cpt1difft1 (id2,pad) SELECT 1, REPEAT('a', 100) FROM cpt1difft1`)
	testutils.RunSQL(t, `insert into cpt1difft1 (id2,pad) SELECT 1, REPEAT('a', 100) FROM cpt1difft1 a JOIN cpt1difft1 b JOIN cpt1difft1 c`)
	testutils.RunSQL(t, `insert into cpt1difft1 (id2,pad) SELECT 1, REPEAT('a', 100) FROM cpt1difft1 a JOIN cpt1difft1 b JOIN cpt1difft1 c`)
	testutils.RunSQL(t, `insert into cpt1difft1 (id2,pad) SELECT 1, REPEAT('a', 100) FROM cpt1difft1 a JOIN cpt1difft1 LIMIT 100000`) // ~100k rows
	cfg, err := mysql.ParseDSN(testutils.DSN())
	assert.NoError(t, err)

	preSetup := func(alter string) *Runner {
		m, err := NewRunner(&Migration{
			Host:     cfg.Addr,
			Username: cfg.User,
			Password: cfg.Passwd,
			Database: cfg.DBName,
			Threads:  16,
			Table:    "cpt1difft1",
			Alter:    alter,
		})
		assert.NoError(t, err)
		assert.Equal(t, "initial", m.getCurrentState().String())
		// Usually we would call m.Run() but we want to step through
		// the migration process manually.
		m.db, err = dbconn.New(testutils.DSN(), dbconn.NewDBConfig())
		assert.NoError(t, err)
		// Get Table Info
		m.table = table.NewTableInfo(m.db, m.migration.Database, m.migration.Table)
		err = m.table.SetInfo(t.Context())
		assert.NoError(t, err)
		assert.NoError(t, m.dropOldTable(t.Context()))
		return m
	}

	m := preSetup("ADD COLUMN id3 INT NOT NULL DEFAULT 0, ADD INDEX(id2)")
	// migrationRunner.Run usually calls m.Setup() here.
	// Which first checks if the table can be restored from checkpoint.
	// Because this is the first run, it can't.

	assert.Error(t, m.resumeFromCheckpoint(t.Context()))

	// So we proceed with the initial steps.
	assert.NoError(t, m.createNewTable(t.Context()))
	assert.NoError(t, m.alterNewTable(t.Context()))
	assert.NoError(t, m.createCheckpointTable(t.Context()))
	logger := logrus.New()
	m.replClient = repl.NewClient(m.db, m.migration.Host, m.migration.Username, m.migration.Password, &repl.ClientConfig{
		Logger:          logger,
		Concurrency:     4,
		TargetBatchTime: m.migration.TargetChunkTime,
		ServerID:        repl.NewServerID(),
	})
	m.replClient.AddSubscription(m.table, m.newTable, nil)
	m.copier, err = row.NewCopier(m.db, m.table, m.newTable, row.NewCopierDefaultConfig())
	assert.NoError(t, err)
	err = m.replClient.Run(t.Context())
	assert.NoError(t, err)

	// Now we are ready to start copying rows.
	// Instead of calling m.copyRows() we will step through it manually.
	// Since we want to checkpoint after a few chunks.

	// m.copier.StartTime = time.Now()
	m.setCurrentState(stateCopyRows)
	assert.Equal(t, "copyRows", m.getCurrentState().String())

	assert.NoError(t, m.copier.Open4Test())

	// first chunk.
	chunk1, err := m.copier.Next4Test()
	assert.NoError(t, err)

	chunk2, err := m.copier.Next4Test()
	assert.NoError(t, err)

	chunk3, err := m.copier.Next4Test()
	assert.NoError(t, err)

	// There is no watermark yet.
	_, err = m.copier.GetLowWatermark()
	assert.Error(t, err)
	// Dump checkpoint also returns an error for the same reason.
	assert.Error(t, m.dumpCheckpoint(t.Context()))

	// Because it's multi-threaded, we can't guarantee the order of the chunks.
	assert.NoError(t, m.copier.CopyChunk(t.Context(), chunk2))
	assert.NoError(t, m.copier.CopyChunk(t.Context(), chunk1))
	assert.NoError(t, m.copier.CopyChunk(t.Context(), chunk3))

	// The watermark should exist now, because migrateChunk()
	// gives feedback back to table.

	watermark, err := m.copier.GetLowWatermark()
	assert.NoError(t, err)
	assert.JSONEq(t, "{\"Key\":[\"id\"],\"ChunkSize\":1000,\"LowerBound\":{\"Value\": [\"1001\"],\"Inclusive\":true},\"UpperBound\":{\"Value\": [\"2001\"],\"Inclusive\":false}}", watermark)
	// Dump a checkpoint
	assert.NoError(t, m.dumpCheckpoint(t.Context()))

	// Close m
	assert.NoError(t, m.Close())

	// Now lets imagine that everything fails and we need to start
	// from checkpoint again.

	m = preSetup("ADD COLUMN id4 INT NOT NULL DEFAULT 0, ADD INDEX(id2)")
	assert.Error(t, m.resumeFromCheckpoint(t.Context())) // it should error because the ALTER does not match.
	assert.NoError(t, m.Close())
}

// TestE2EBinlogSubscribingCompositeKey and TestE2EBinlogSubscribingNonCompositeKey tests
// are complex tests that uses the lower level interface
// to step through the table while subscribing to changes that we will
// be making to the table between chunks. It is effectively an
// end-to-end test with concurrent operations on the table.
func TestE2EBinlogSubscribingCompositeKey(t *testing.T) {
	tbl := `CREATE TABLE e2et1 (
		id1 int NOT NULL,
		id2 int not null,
		pad int NOT NULL  default 0,
		PRIMARY KEY (id1, id2))`
	cfg, err := mysql.ParseDSN(testutils.DSN())
	assert.NoError(t, err)

	testutils.RunSQL(t, `DROP TABLE IF EXISTS e2et1, _e2et1_new`)
	testutils.RunSQL(t, tbl)
	testutils.RunSQL(t, `insert into e2et1 (id1, id2) values (1,1),(2,1),(3,1),(4,1),(5,1),(6,1),(7,1),(8,1),(9,1),(10,1),
	(11,1),(12,1),(13,1),(14,1),(15,1),(16,1),(17,1),(18,1),(19,1),(20,1),(21,1),(22,1),(23,1),(24,1),(25,1),(26,1),
	(27,1),(28,1),(29,1),(30,1),(31,1),(32,1),(33,1),(34,1),(35,1),(36,1),(37,1),(38,1),(39,1),(40,1),(41,1),(42,1),
	(43,1),(44,1),(45,1),(46,1),(47,1),(48,1),(49,1),(50,1),(51,1),(52,1),(53,1),(54,1),(55,1),(56,1),(57,1),(58,1),
	(59,1),(60,1),(61,1),(62,1),(63,1),(64,1),(65,1),(66,1),(67,1),(68,1),(69,1),(70,1),(71,1),(72,1),(73,1),(74,1),
	(75,1),(76,1),(77,1),(78,1),(79,1),(80,1),(81,1),(82,1),(83,1),(84,1),(85,1),(86,1),(87,1),(88,1),(89,1),(90,1),
	(91,1),(92,1),(93,1),(94,1),(95,1),(96,1),(97,1),(98,1),(99,1),(100,1),(101,1),(102,1),(103,1),(104,1),(105,1),
	(106,1),(107,1),(108,1),(109,1),(110,1),(111,1),(112,1),(113,1),(114,1),(115,1),(116,1),(117,1),(118,1),(119,1),
	(120,1),(121,1),(122,1),(123,1),(124,1),(125,1),(126,1),(127,1),(128,1),(129,1),(130,1),(131,1),(132,1),(133,1),
	(134,1),(135,1),(136,1),(137,1),(138,1),(139,1),(140,1),(141,1),(142,1),(143,1),(144,1),(145,1),(146,1),(147,1),
	(148,1),(149,1),(150,1),(151,1),(152,1),(153,1),(154,1),(155,1),(156,1),(157,1),(158,1),(159,1),(160,1),(161,1),
	(162,1),(163,1),(164,1),(165,1),(166,1),(167,1),(168,1),(169,1),(170,1),(171,1),(172,1),(173,1),(174,1),(175,1),
	(176,1),(177,1),(178,1),(179,1),(180,1),(181,1),(182,1),(183,1),(184,1),(185,1),(186,1),(187,1),(188,1),(189,1),
	(190,1),(191,1),(192,1),(193,1),(194,1),(195,1),(196,1),(197,1),(198,1),(199,1),(200,1),(201,1),(202,1),(203,1),
	(204,1),(205,1),(206,1),(207,1),(208,1),(209,1),(210,1),(211,1),(212,1),(213,1),(214,1),(215,1),(216,1),(217,1),
	(218,1),(219,1),(220,1),(221,1),(222,1),(223,1),(224,1),(225,1),(226,1),(227,1),(228,1),(229,1),(230,1),(231,1),
	(232,1),(233,1),(234,1),(235,1),(236,1),(237,1),(238,1),(239,1),(240,1),(241,1),(242,1),(243,1),(244,1),(245,1),
	(246,1),(247,1),(248,1),(249,1),(250,1),(251,1),(252,1),(253,1),(254,1),(255,1),(256,1),(257,1),(258,1),(259,1),
	(260,1),(261,1),(262,1),(263,1),(264,1),(265,1),(266,1),(267,1),(268,1),(269,1),(270,1),(271,1),(272,1),(273,1),
	(274,1),(275,1),(276,1),(277,1),(278,1),(279,1),(280,1),(281,1),(282,1),(283,1),(284,1),(285,1),(286,1),(287,1),
	(288,1),(289,1),(290,1),(291,1),(292,1),(293,1),(294,1),(295,1),(296,1),(297,1),(298,1),(299,1),(300,1),(301,1),
	(302,1),(303,1),(304,1),(305,1),(306,1),(307,1),(308,1),(309,1),(310,1),(311,1),(312,1),(313,1),(314,1),(315,1),
	(316,1),(317,1),(318,1),(319,1),(320,1),(321,1),(322,1),(323,1),(324,1),(325,1),(326,1),(327,1),(328,1),(329,1),
	(330,1),(331,1),(332,1),(333,1),(334,1),(335,1),(336,1),(337,1),(338,1),(339,1),(340,1),(341,1),(342,1),(343,1),
	(344,1),(345,1),(346,1),(347,1),(348,1),(349,1),(350,1),(351,1),(352,1),(353,1),(354,1),(355,1),(356,1),(357,1),
	(358,1),(359,1),(360,1),(361,1),(362,1),(363,1),(364,1),(365,1),(366,1),(367,1),(368,1),(369,1),(370,1),(371,1),
	(372,1),(373,1),(374,1),(375,1),(376,1),(377,1),(378,1),(379,1),(380,1),(381,1),(382,1),(383,1),(384,1),(385,1),
	(386,1),(387,1),(388,1),(389,1),(390,1),(391,1),(392,1),(393,1),(394,1),(395,1),(396,1),(397,1),(398,1),(399,1),
	(400,1),(401,1),(402,1),(403,1),(404,1),(405,1),(406,1),(407,1),(408,1),(409,1),(410,1),(411,1),(412,1),(413,1),
	(414,1),(415,1),(416,1),(417,1),(418,1),(419,1),(420,1),(421,1),(422,1),(423,1),(424,1),(425,1),(426,1),(427,1),
	(428,1),(429,1),(430,1),(431,1),(432,1),(433,1),(434,1),(435,1),(436,1),(437,1),(438,1),(439,1),(440,1),(441,1),
	(442,1),(443,1),(444,1),(445,1),(446,1),(447,1),(448,1),(449,1),(450,1),(451,1),(452,1),(453,1),(454,1),(455,1),
	(456,1),(457,1),(458,1),(459,1),(460,1),(461,1),(462,1),(463,1),(464,1),(465,1),(466,1),(467,1),(468,1),(469,1),
	(470,1),(471,1),(472,1),(473,1),(474,1),(475,1),(476,1),(477,1),(478,1),(479,1),(480,1),(481,1),(482,1),(483,1),
	(484,1),(485,1),(486,1),(487,1),(488,1),(489,1),(490,1),(491,1),(492,1),(493,1),(494,1),(495,1),(496,1),(497,1),
	(498,1),(499,1),(500,1),(501,1),(502,1),(503,1),(504,1),(505,1),(506,1),(507,1),(508,1),(509,1),(510,1),(511,1),
	(512,1),(513,1),(514,1),(515,1),(516,1),(517,1),(518,1),(519,1),(520,1),(521,1),(522,1),(523,1),(524,1),(525,1),
	(526,1),(527,1),(528,1),(529,1),(530,1),(531,1),(532,1),(533,1),(534,1),(535,1),(536,1),(537,1),(538,1),(539,1),
	(540,1),(541,1),(542,1),(543,1),(544,1),(545,1),(546,1),(547,1),(548,1),(549,1),(550,1),(551,1),(552,1),(553,1),
	(554,1),(555,1),(556,1),(557,1),(558,1),(559,1),(560,1),(561,1),(562,1),(563,1),(564,1),(565,1),(566,1),(567,1),
	(568,1),(569,1),(570,1),(571,1),(572,1),(573,1),(574,1),(575,1),(576,1),(577,1),(578,1),(579,1),(580,1),(581,1),
	(582,1),(583,1),(584,1),(585,1),(586,1),(587,1),(588,1),(589,1),(590,1),(591,1),(592,1),(593,1),(594,1),(595,1),
	(596,1),(597,1),(598,1),(599,1),(600,1),(601,1),(602,1),(603,1),(604,1),(605,1),(606,1),(607,1),(608,1),(609,1),
	(610,1),(611,1),(612,1),(613,1),(614,1),(615,1),(616,1),(617,1),(618,1),(619,1),(620,1),(621,1),(622,1),(623,1),
	(624,1),(625,1),(626,1),(627,1),(628,1),(629,1),(630,1),(631,1),(632,1),(633,1),(634,1),(635,1),(636,1),(637,1),
	(638,1),(639,1),(640,1),(641,1),(642,1),(643,1),(644,1),(645,1),(646,1),(647,1),(648,1),(649,1),(650,1),(651,1),
	(652,1),(653,1),(654,1),(655,1),(656,1),(657,1),(658,1),(659,1),(660,1),(661,1),(662,1),(663,1),(664,1),(665,1),
	(666,1),(667,1),(668,1),(669,1),(670,1),(671,1),(672,1),(673,1),(674,1),(675,1),(676,1),(677,1),(678,1),(679,1),
	(680,1),(681,1),(682,1),(683,1),(684,1),(685,1),(686,1),(687,1),(688,1),(689,1),(690,1),(691,1),(692,1),(693,1),
	(694,1),(695,1),(696,1),(697,1),(698,1),(699,1),(700,1),(701,1),(702,1),(703,1),(704,1),(705,1),(706,1),(707,1),
	(708,1),(709,1),(710,1),(711,1),(712,1),(713,1),(714,1),(715,1),(716,1),(717,1),(718,1),(719,1),(720,1),(721,1),
	(722,1),(723,1),(724,1),(725,1),(726,1),(727,1),(728,1),(729,1),(730,1),(731,1),(732,1),(733,1),(734,1),(735,1),
	(736,1),(737,1),(738,1),(739,1),(740,1),(741,1),(742,1),(743,1),(744,1),(745,1),(746,1),(747,1),(748,1),(749,1),
	(750,1),(751,1),(752,1),(753,1),(754,1),(755,1),(756,1),(757,1),(758,1),(759,1),(760,1),(761,1),(762,1),(763,1),
	(764,1),(765,1),(766,1),(767,1),(768,1),(769,1),(770,1),(771,1),(772,1),(773,1),(774,1),(775,1),(776,1),(777,1),
	(778,1),(779,1),(780,1),(781,1),(782,1),(783,1),(784,1),(785,1),(786,1),(787,1),(788,1),(789,1),(790,1),(791,1),
	(792,1),(793,1),(794,1),(795,1),(796,1),(797,1),(798,1),(799,1),(800,1),(801,1),(802,1),(803,1),(804,1),(805,1),
	(806,1),(807,1),(808,1),(809,1),(810,1),(811,1),(812,1),(813,1),(814,1),(815,1),(816,1),(817,1),(818,1),(819,1),
	(820,1),(821,1),(822,1),(823,1),(824,1),(825,1),(826,1),(827,1),(828,1),(829,1),(830,1),(831,1),(832,1),(833,1),
	(834,1),(835,1),(836,1),(837,1),(838,1),(839,1),(840,1),(841,1),(842,1),(843,1),(844,1),(845,1),(846,1),(847,1),
	(848,1),(849,1),(850,1),(851,1),(852,1),(853,1),(854,1),(855,1),(856,1),(857,1),(858,1),(859,1),(860,1),(861,1),
	(862,1),(863,1),(864,1),(865,1),(866,1),(867,1),(868,1),(869,1),(870,1),(871,1),(872,1),(873,1),(874,1),(875,1),
	(876,1),(877,1),(878,1),(879,1),(880,1),(881,1),(882,1),(883,1),(884,1),(885,1),(886,1),(887,1),(888,1),(889,1),
	(890,1),(891,1),(892,1),(893,1),(894,1),(895,1),(896,1),(897,1),(898,1),(899,1),(900,1),(901,1),(902,1),(903,1),
	(904,1),(905,1),(906,1),(907,1),(908,1),(909,1),(910,1),(911,1),(912,1),(913,1),(914,1),(915,1),(916,1),(917,1),
	(918,1),(919,1),(920,1),(921,1),(922,1),(923,1),(924,1),(925,1),(926,1),(927,1),(928,1),(929,1),(930,1),(931,1),
	(932,1),(933,1),(934,1),(935,1),(936,1),(937,1),(938,1),(939,1),(940,1),(941,1),(942,1),(943,1),(944,1),(945,1),
	(946,1),(947,1),(948,1),(949,1),(950,1),(951,1),(952,1),(953,1),(954,1),(955,1),(956,1),(957,1),(958,1),(959,1),
	(960,1),(961,1),(962,1),(963,1),(964,1),(965,1),(966,1),(967,1),(968,1),(969,1),(970,1),(971,1),(972,1),(973,1),
	(974,1),(975,1),(976,1),(977,1),(978,1),(979,1),(980,1),(981,1),(982,1),(983,1),(984,1),(985,1),(986,1),(987,1),
	(988,1),(989,1),(990,1),(991,1),(992,1),(993,1),(994,1),(995,1),(996,1),(997,1),(998,1),(999,1),(1000,1),(1001,1),
	(1002,1),(1003,1),(1004,1),(1005,1),(1006,1),(1007,1),(1008,1),(1009,1),(1010,1),(1011,1),(1012,1),(1013,1),
	(1014,1),(1015,1),(1016,1),(1017,1),(1018,1),(1019,1),(1020,1),(1021,1),(1022,1),(1023,1),(1024,1),(1025,1),
	(1026,1),(1027,1),(1028,1),(1029,1),(1030,1),(1031,1),(1032,1),(1033,1),(1034,1),(1035,1),(1036,1),(1037,1),
	(1038,1),(1039,1),(1040,1),(1041,1),(1042,1),(1043,1),(1044,1),(1045,1),(1046,1),(1047,1),(1048,1),(1049,1),
	(1050,1),(1051,1),(1052,1),(1053,1),(1054,1),(1055,1),(1056,1),(1057,1),(1058,1),(1059,1),(1060,1),(1061,1),
	(1062,1),(1063,1),(1064,1),(1065,1),(1066,1),(1067,1),(1068,1),(1069,1),(1070,1),(1071,1),(1072,1),(1073,1),
	(1074,1),(1075,1),(1076,1),(1077,1),(1078,1),(1079,1),(1080,1),(1081,1),(1082,1),(1083,1),(1084,1),(1085,1),
	(1086,1),(1087,1),(1088,1),(1089,1),(1090,1),(1091,1),(1092,1),(1093,1),(1094,1),(1095,1),(1096,1),(1097,1),
	(1098,1),(1099,1),(1100,1),(1101,1),(1102,1),(1103,1),(1104,1),(1105,1),(1106,1),(1107,1),(1108,1),(1109,1),
	(1110,1),(1111,1),(1112,1),(1113,1),(1114,1),(1115,1),(1116,1),(1117,1),(1118,1),(1119,1),(1120,1),(1121,1),
	(1122,1),(1123,1),(1124,1),(1125,1),(1126,1),(1127,1),(1128,1),(1129,1),(1130,1),(1131,1),(1132,1),(1133,1),
	(1134,1),(1135,1),(1136,1),(1137,1),(1138,1),(1139,1),(1140,1),(1141,1),(1142,1),(1143,1),(1144,1),(1145,1),
	(1146,1),(1147,1),(1148,1),(1149,1),(1150,1),(1151,1),(1152,1),(1153,1),(1154,1),(1155,1),(1156,1),(1157,1),
	(1158,1),(1159,1),(1160,1),(1161,1),(1162,1),(1163,1),(1164,1),(1165,1),(1166,1),(1167,1),(1168,1),(1169,1),
	(1170,1),(1171,1),(1172,1),(1173,1),(1174,1),(1175,1),(1176,1),(1177,1),(1178,1),(1179,1),(1180,1),(1181,1),
	(1182,1),(1183,1),(1184,1),(1185,1),(1186,1),(1187,1),(1188,1),(1189,1),(1190,1),(1191,1),(1192,1),(1193,1),
	(1194,1),(1195,1),(1196,1),(1197,1),(1198,1),(1199,1),(1200,1);`)

	m, err := NewRunner(&Migration{
		Host:     cfg.Addr,
		Username: cfg.User,
		Password: cfg.Passwd,
		Database: cfg.DBName,
		Threads:  16,
		Table:    "e2et1",
		Alter:    "ENGINE=InnoDB",
	})
	assert.NoError(t, err)
	defer m.Close()
	assert.Equal(t, "initial", m.getCurrentState().String())
	assert.Equal(t, Progress{CurrentState: "initial", Summary: ""}, m.GetProgress())

	// Usually we would call m.Run() but we want to step through
	// the migration process manually.
	m.db, err = dbconn.New(testutils.DSN(), dbconn.NewDBConfig())
	assert.NoError(t, err)
	defer m.db.Close()
	// Get Table Info
	m.table = table.NewTableInfo(m.db, m.migration.Database, m.migration.Table)
	err = m.table.SetInfo(t.Context())
	assert.NoError(t, err)
	assert.NoError(t, m.dropOldTable(t.Context()))

	// migration.Run usually calls m.Migrate() here.
	// Which does the following before calling copyRows:
	// So we proceed with the initial steps.
	assert.NoError(t, m.createNewTable(t.Context()))
	assert.NoError(t, m.alterNewTable(t.Context()))
	assert.NoError(t, m.createCheckpointTable(t.Context()))
	logger := logrus.New()
	m.replClient = repl.NewClient(m.db, m.migration.Host, m.migration.Username, m.migration.Password, &repl.ClientConfig{
		Logger:          logger,
		Concurrency:     4,
		TargetBatchTime: m.migration.TargetChunkTime,
		ServerID:        repl.NewServerID(),
	})
	m.copier, err = row.NewCopier(m.db, m.table, m.newTable, &row.CopierConfig{
		Concurrency:     m.migration.Threads,
		TargetChunkTime: m.migration.TargetChunkTime,
		FinalChecksum:   m.migration.Checksum,
		Throttler:       &throttler.Noop{},
		Logger:          m.logger,
		MetricsSink:     &metrics.NoopSink{},
		DBConfig:        dbconn.NewDBConfig(),
	})
	assert.NoError(t, err)
	m.replClient.AddSubscription(m.table, m.newTable, m.copier.KeyAboveHighWatermark)
	err = m.replClient.Run(t.Context())
	assert.NoError(t, err)

	// Now we are ready to start copying rows.
	// Instead of calling m.copyRows() we will step through it manually.
	// Since we want to checkpoint after a few chunks.

	// m.copier.StartTime = time.Now()
	m.setCurrentState(stateCopyRows)
	assert.Equal(t, "copyRows", m.getCurrentState().String())

	// We expect 2 chunks to be copied.
	assert.NoError(t, m.copier.Open4Test())

	// first chunk.
	chunk, err := m.copier.Next4Test()
	assert.NoError(t, err)
	assert.NotNil(t, chunk)
	assert.Equal(t, "((`id1` < 1001)\n OR (`id1` = 1001 AND `id2` < 1))", chunk.String())
	assert.NoError(t, m.copier.CopyChunk(t.Context(), chunk))
	assert.Equal(t, Progress{CurrentState: stateCopyRows.String(), Summary: "1000/1200 83.33% copyRows ETA TBD"}, m.GetProgress())

	// Now insert some data.
	testutils.RunSQL(t, `insert into e2et1 (id1, id2) values (1002, 2)`)

	// The composite chunker does not support keyAboveHighWatermark
	// so it will show up as a delta.
	assert.NoError(t, m.replClient.BlockWait(t.Context()))
	assert.Equal(t, 1, m.replClient.GetDeltaLen())

	// Second chunk
	chunk, err = m.copier.Next4Test()
	assert.NoError(t, err)
	assert.Equal(t, "((`id1` > 1001)\n OR (`id1` = 1001 AND `id2` >= 1))", chunk.String())
	assert.NoError(t, m.copier.CopyChunk(t.Context(), chunk))
	assert.Equal(t, Progress{CurrentState: stateCopyRows.String(), Summary: "1201/1200 100.08% copyRows ETA DUE"}, m.GetProgress())

	// Now insert some data.
	// This should be picked up by the binlog subscription
	// because it is within chunk size range of the second chunk.
	testutils.RunSQL(t, `insert into e2et1 (id1, id2) values (5, 2)`)
	assert.NoError(t, m.replClient.BlockWait(t.Context()))
	assert.Equal(t, 2, m.replClient.GetDeltaLen())

	testutils.RunSQL(t, `delete from e2et1 where id1 = 1`)
	assert.False(t, m.copier.KeyAboveHighWatermark(1))
	assert.NoError(t, m.replClient.BlockWait(t.Context()))
	assert.Equal(t, 3, m.replClient.GetDeltaLen())

	// Some data is inserted later, even though the last chunk is done.
	// We still care to pick it up because it could be inserted during checkpoint.
	testutils.RunSQL(t, `insert into e2et1 (id1, id2) values (5000, 1)`)
	assert.False(t, m.copier.KeyAboveHighWatermark(int64(math.MaxInt64)))

	// Now that copy rows is done, we flush the changeset until trivial.
	// and perform the optional checksum.
	assert.NoError(t, m.replClient.Flush(t.Context()))
	m.setCurrentState(stateApplyChangeset)
	assert.Equal(t, "applyChangeset", m.getCurrentState().String())
	m.setCurrentState(stateChecksum)
	assert.NoError(t, m.checksum(t.Context()))
	assert.Equal(t, "postChecksum", m.getCurrentState().String())
	assert.Equal(t, Progress{CurrentState: statePostChecksum.String(), Summary: "Applying Changeset Deltas=0"}, m.GetProgress())

	// All done!

	assert.Equal(t, 0, m.db.Stats().InUse) // all connections are returned.
}

func TestE2EBinlogSubscribingNonCompositeKey(t *testing.T) {
	tbl := `CREATE TABLE e2et2 (
		id INT NOT NULL AUTO_INCREMENT PRIMARY KEY,
		pad int NOT NULL default 0)`

	cfg, err := mysql.ParseDSN(testutils.DSN())
	assert.NoError(t, err)

	testutils.RunSQL(t, `DROP TABLE IF EXISTS e2et2, _e2et2_new`)
	testutils.RunSQL(t, tbl)
	testutils.RunSQL(t, `insert into e2et2 (id) values (1)`)
	testutils.RunSQL(t, `insert into e2et2 (id) values (2)`)
	testutils.RunSQL(t, `insert into e2et2 (id) values (3)`)

	m, err := NewRunner(&Migration{
		Host:     cfg.Addr,
		Username: cfg.User,
		Password: cfg.Passwd,
		Database: cfg.DBName,
		Threads:  16,
		Table:    "e2et2",
		Alter:    "ENGINE=InnoDB",
	})
	assert.NoError(t, err)
	defer m.Close()
	assert.Equal(t, "initial", m.getCurrentState().String())

	// Usually we would call m.Run() but we want to step through
	// the migration process manually.
	m.db, err = dbconn.New(testutils.DSN(), dbconn.NewDBConfig())
	assert.NoError(t, err)
	defer m.db.Close()
	// Get Table Info
	m.table = table.NewTableInfo(m.db, m.migration.Database, m.migration.Table)
	err = m.table.SetInfo(t.Context())
	assert.NoError(t, err)
	assert.NoError(t, m.dropOldTable(t.Context()))

	// migration.Run usually calls m.Migrate() here.
	// Which does the following before calling copyRows:
	// So we proceed with the initial steps.
	assert.NoError(t, m.createNewTable(t.Context()))
	assert.NoError(t, m.alterNewTable(t.Context()))
	assert.NoError(t, m.createCheckpointTable(t.Context()))
	logger := logrus.New()
	m.replClient = repl.NewClient(m.db, m.migration.Host, m.migration.Username, m.migration.Password, &repl.ClientConfig{
		Logger:          logger,
		Concurrency:     4,
		TargetBatchTime: m.migration.TargetChunkTime,
		ServerID:        repl.NewServerID(),
	})
	m.copier, err = row.NewCopier(m.db, m.table, m.newTable, &row.CopierConfig{
		Concurrency:     m.migration.Threads,
		TargetChunkTime: m.migration.TargetChunkTime,
		FinalChecksum:   m.migration.Checksum,
		Throttler:       &throttler.Noop{},
		Logger:          m.logger,
		MetricsSink:     &metrics.NoopSink{},
		DBConfig:        dbconn.NewDBConfig(),
	})
	assert.NoError(t, err)
	m.replClient.AddSubscription(m.table, m.newTable, m.copier.KeyAboveHighWatermark)
	err = m.replClient.Run(t.Context())
	assert.NoError(t, err)
	m.replClient.SetKeyAboveWatermarkOptimization(true)

	// Now we are ready to start copying rows.
	// Instead of calling m.copyRows() we will step through it manually.
	// Since we want to checkpoint after a few chunks.

	// m.copier.StartTime = time.Now()
	m.setCurrentState(stateCopyRows)
	assert.Equal(t, "copyRows", m.getCurrentState().String())

	// We expect 3 chunks to be copied.
	// The special first and last case and middle case.
	assert.NoError(t, m.copier.Open4Test())

	// first chunk.
	chunk, err := m.copier.Next4Test()
	assert.NoError(t, err)
	assert.NotNil(t, chunk)
	assert.NoError(t, m.copier.CopyChunk(t.Context(), chunk))
	assert.Equal(t, "`id` < 1", chunk.String())

	// Now insert some data.
	// This will be ignored by the binlog subscription.
	// Because it's ahead of the high watermark.
	testutils.RunSQL(t, `insert into e2et2 (id) values (4)`)
	assert.True(t, m.copier.KeyAboveHighWatermark(4))

	// Give it a chance, since we need to read from the binary log to populate this
	// Even though we expect nothing.
	assert.NoError(t, m.replClient.BlockWait(t.Context()))
	assert.Equal(t, 0, m.replClient.GetDeltaLen())

	// second chunk is between min and max value.
	chunk, err = m.copier.Next4Test()
	assert.NoError(t, err)
	assert.NoError(t, m.copier.CopyChunk(t.Context(), chunk))
	assert.Equal(t, "`id` >= 1 AND `id` < 1001", chunk.String())

	// Now insert some data.
	// This should be picked up by the binlog subscription
	// because it is within chunk size range of the second chunk.
	testutils.RunSQL(t, `insert into e2et2 (id) values (5)`)
	assert.False(t, m.copier.KeyAboveHighWatermark(5))
	assert.NoError(t, m.replClient.BlockWait(t.Context()))
	assert.Equal(t, 1, m.replClient.GetDeltaLen())

	testutils.RunSQL(t, `delete from e2et2 where id = 1`)
	assert.False(t, m.copier.KeyAboveHighWatermark(1))
	assert.NoError(t, m.replClient.BlockWait(t.Context()))
	assert.Equal(t, 2, m.replClient.GetDeltaLen())

	// third (and last) chunk is open ended,
	// so anything after it will be picked up by the binlog.
	chunk, err = m.copier.Next4Test()
	assert.NoError(t, err)
	assert.NoError(t, m.copier.CopyChunk(t.Context(), chunk))
	assert.Equal(t, "`id` >= 1001", chunk.String())

	// Some data is inserted later, even though the last chunk is done.
	// We still care to pick it up because it could be inserted during checkpoint.
	testutils.RunSQL(t, `insert into e2et2 (id) values (6)`)
	// the pointer should be at maxint64 for safety. this ensures
	// that any keyAboveHighWatermark checks return false
	assert.False(t, m.copier.KeyAboveHighWatermark(int64(math.MaxInt64)))

	// Now that copy rows is done, we flush the changeset until trivial.
	// and perform the optional checksum.
	assert.NoError(t, m.replClient.Flush(t.Context()))
	m.setCurrentState(stateApplyChangeset)
	assert.Equal(t, "applyChangeset", m.getCurrentState().String())
	m.setCurrentState(stateChecksum)
	assert.NoError(t, m.checksum(t.Context()))
	assert.Equal(t, "postChecksum", m.getCurrentState().String())
	// All done!
}

// TestForRemainingTableArtifacts tests that the table is left after
// the migration is complete, but no _chkpnt or _new or _old table.
func TestForRemainingTableArtifacts(t *testing.T) {
	testutils.RunSQL(t, `DROP TABLE IF EXISTS remainingtbl, _remainingtbl_new, _remainingtbl_old, _remainingtbl_chkpnt`)
	table := `CREATE TABLE remainingtbl (
		id INT NOT NULL PRIMARY KEY,
		name varchar(255) NOT NULL
	)`
	testutils.RunSQL(t, table)
	cfg, err := mysql.ParseDSN(testutils.DSN())
	assert.NoError(t, err)

	m, err := NewRunner(&Migration{
		Host:     cfg.Addr,
		Username: cfg.User,
		Password: cfg.Passwd,
		Database: cfg.DBName,
		Threads:  16,
		Table:    "remainingtbl",
		Alter:    "ENGINE=InnoDB",
	})
	assert.NoError(t, err)                // everything is specified.
	assert.NoError(t, m.Run(t.Context())) // it's an accepted type.
	assert.NoError(t, m.Close())

	// Now we should have a _remainingtbl_old table and a remainingtbl table
	// but no _remainingtbl_new table or _remainingtbl_chkpnt table.
	db, err := dbconn.New(testutils.DSN(), dbconn.NewDBConfig())
	assert.NoError(t, err)
	defer db.Close()
	stmt := `SELECT GROUP_CONCAT(table_name) FROM information_schema.tables where table_schema='test' and table_name LIKE '%remainingtbl%' ORDER BY table_name;`
	var tables string
	assert.NoError(t, db.QueryRow(stmt).Scan(&tables))
	assert.Equal(t, "remainingtbl", tables)
}

func TestDropColumn(t *testing.T) {
	testutils.RunSQL(t, `DROP TABLE IF EXISTS dropcol, _dropcol_new`)
	table := `CREATE TABLE dropcol (
		id int(11) NOT NULL AUTO_INCREMENT,
		a varchar(255) NOT NULL,
		b varchar(255) NOT NULL,
		c varchar(255) NOT NULL,
		PRIMARY KEY (id)
	)`
	testutils.RunSQL(t, table)
	testutils.RunSQL(t, `insert into dropcol (id, a,b,c) values (1, 'a', 'b', 'c')`)

	cfg, err := mysql.ParseDSN(testutils.DSN())
	assert.NoError(t, err)

	m, err := NewRunner(&Migration{
		Host:     cfg.Addr,
		Username: cfg.User,
		Password: cfg.Passwd,
		Database: cfg.DBName,
		Threads:  16,
		Table:    "dropcol",
		Alter:    "DROP COLUMN b, ENGINE=InnoDB", // need both to ensure it is not instant!
	})
	assert.NoError(t, err)
	assert.NoError(t, m.Run(t.Context()))

	assert.False(t, m.usedInstantDDL) // need to ensure it uses full process.
	assert.NoError(t, m.Close())
}

func TestDefaultPort(t *testing.T) {
	m, err := NewRunner(&Migration{
		Host:     "localhost",
		Username: "root",
		Password: "mypassword",
		Database: "test",
		Threads:  16,
		Table:    "t1",
		Alter:    "DROP COLUMN b, ENGINE=InnoDB",
	})
	assert.NoError(t, err)
	assert.Equal(t, "localhost:3306", m.migration.Host)
	m.SetLogger(logrus.New())
}

func TestNullToNotNull(t *testing.T) {
	testutils.RunSQL(t, `DROP TABLE IF EXISTS autodatetime`)
	table := `CREATE TABLE autodatetime (
		id INT NOT NULL AUTO_INCREMENT,
		created_at DATETIME(3) NULL,
		PRIMARY KEY (id)
	)`
	testutils.RunSQL(t, table)
	testutils.RunSQL(t, `INSERT INTO autodatetime (created_at) VALUES (NULL)`)
	cfg, err := mysql.ParseDSN(testutils.DSN())
	assert.NoError(t, err)

	m, err := NewRunner(&Migration{
		Host:     cfg.Addr,
		Username: cfg.User,
		Password: cfg.Passwd,
		Database: cfg.DBName,
		Threads:  16,
		Table:    "autodatetime",
		Alter:    "modify column created_at datetime(3) not null default current_timestamp(3)",
	})
	assert.NoError(t, err)
	err = m.Run(t.Context())
	assert.Error(t, err)
	assert.ErrorContains(t, err, "Column 'created_at' cannot be null")
	assert.NoError(t, m.Close())
}

func TestChunkerPrefetching(t *testing.T) {
	testutils.RunSQL(t, `DROP TABLE IF EXISTS prefetchtest`)
	table := `CREATE TABLE prefetchtest (
		id BIGINT NOT NULL AUTO_INCREMENT,
		created_at DATETIME(3) NULL,
		PRIMARY KEY (id)
	)`
	testutils.RunSQL(t, table)
	// insert about 11K rows.
	testutils.RunSQL(t, `INSERT INTO prefetchtest (created_at) VALUES (NULL)`)
	testutils.RunSQL(t, `INSERT INTO prefetchtest (created_at) SELECT NULL FROM prefetchtest a JOIN prefetchtest b JOIN prefetchtest c`)
	testutils.RunSQL(t, `INSERT INTO prefetchtest (created_at) SELECT NULL FROM prefetchtest a JOIN prefetchtest b JOIN prefetchtest c`)
	testutils.RunSQL(t, `INSERT INTO prefetchtest (created_at) SELECT NULL FROM prefetchtest a JOIN prefetchtest b JOIN prefetchtest c`)
	testutils.RunSQL(t, `INSERT INTO prefetchtest (created_at) SELECT NULL FROM prefetchtest a JOIN prefetchtest b LIMIT 10000`)

	// the max id should be able 11040
	// lets insert one far off ID: 300B
	// and then continue inserting at greater than the max dynamic chunk size.
	testutils.RunSQL(t, `INSERT INTO prefetchtest (id, created_at) VALUES (300000000000, NULL)`)
	testutils.RunSQL(t, `INSERT INTO prefetchtest (created_at) SELECT NULL FROM prefetchtest a JOIN prefetchtest b LIMIT 300000`)

	// and then another big gap
	// and then continue inserting at greater than the max dynamic chunk size.
	testutils.RunSQL(t, `INSERT INTO prefetchtest (id, created_at) VALUES (600000000000, NULL)`)
	testutils.RunSQL(t, `INSERT INTO prefetchtest (created_at) SELECT NULL FROM prefetchtest a JOIN prefetchtest b LIMIT 300000`)
	// and then one final value which is way out there.
	testutils.RunSQL(t, `INSERT INTO prefetchtest (id, created_at) VALUES (900000000000, NULL)`)

	cfg, err := mysql.ParseDSN(testutils.DSN())
	assert.NoError(t, err)

	m, err := NewRunner(&Migration{
		Host:     cfg.Addr,
		Username: cfg.User,
		Password: cfg.Passwd,
		Database: cfg.DBName,
		Threads:  16,
		Table:    "prefetchtest",
		Alter:    "engine=innodb",
	})
	assert.NoError(t, err)
	err = m.Run(t.Context())
	assert.NoError(t, err)
	assert.NoError(t, m.Close())
}

func TestTpConversion(t *testing.T) {
	testutils.RunSQL(t, "DROP TABLE IF EXISTS tpconvert")
	testutils.RunSQL(t, `CREATE TABLE tpconvert (
	id bigint NOT NULL AUTO_INCREMENT primary key,
	created_at timestamp NOT NULL DEFAULT CURRENT_TIMESTAMP,
	updated_at timestamp NOT NULL DEFAULT CURRENT_TIMESTAMP ON UPDATE CURRENT_TIMESTAMP,
	issued_at timestamp NULL DEFAULT NULL,
	activated_at timestamp NULL DEFAULT NULL,
	deactivated_at timestamp NULL DEFAULT NULL,
	intasstring varchar(255) NULL DEFAULT NULL,
	floatcol FLOAT NULL DEFAULT NULL
	)`)
	testutils.RunSQL(t, `INSERT INTO tpconvert (created_at, updated_at, issued_at, activated_at, deactivated_at, intasstring, floatcol) VALUES
	('2023-05-18 09:28:46', '2023-05-18 09:33:27', '2023-05-18 09:28:45', '2023-05-18 09:28:45', NULL, '0001', 9.3),
	('2023-05-18 09:34:38', '2023-05-24 07:38:25', '2023-05-18 09:34:37', '2023-05-18 09:34:37', '2023-05-24 07:38:25', '10', 9.3),
	('2023-05-24 07:34:36', '2023-05-24 07:34:36', '2023-05-24 07:34:35', NULL, null, '01234', 9.3),
	('2023-05-24 07:41:05', '2023-05-25 06:15:37', '2023-05-24 07:41:04', '2023-05-24 07:41:04', '2023-05-25 06:15:37', '10', 2.2),
	('2023-05-25 06:17:30', '2023-05-25 06:17:30', '2023-05-25 06:17:29', '2023-05-25 06:17:29', NULL, '10', 9.3),
	('2023-05-25 06:18:33', '2023-05-25 06:41:13', '2023-05-25 06:18:32', '2023-05-25 06:18:32', '2023-05-25 06:41:13', '10', 1.1),
	('2023-05-25 06:24:23', '2023-05-25 06:24:23', '2023-05-25 06:24:22', NULL, null, '10', 9.3),
	('2023-05-25 06:41:35', '2023-05-28 23:45:09', '2023-05-25 06:41:34', '2023-05-25 06:41:34', '2023-05-28 23:45:09', '10', 9.3),
	('2023-05-25 06:44:41', '2023-05-28 23:45:03', '2023-05-25 06:44:40', '2023-05-25 06:46:48', '2023-05-28 23:45:03', '10', 9.3),
	('2023-05-26 06:24:24', '2023-05-28 23:45:01', '2023-05-26 06:24:23', '2023-05-26 06:24:42', '2023-05-28 23:45:01', '10', 9.3),
	('2023-05-28 23:46:07', '2023-05-29 00:57:55', '2023-05-28 23:46:05', '2023-05-28 23:46:05', NULL, '10', 9.3),
	('2023-05-28 23:53:34', '2023-05-29 00:57:56', '2023-05-28 23:53:33', '2023-05-28 23:58:09', NULL, '10', 9.3);`)

	cfg, err := mysql.ParseDSN(testutils.DSN())
	assert.NoError(t, err)

	m, err := NewRunner(&Migration{
		Host:     cfg.Addr,
		Username: cfg.User,
		Password: cfg.Passwd,
		Database: cfg.DBName,
		Threads:  16,
		Table:    "tpconvert",
		Alter: `MODIFY COLUMN created_at TIMESTAMP(6) NOT NULL DEFAULT CURRENT_TIMESTAMP(6),
		MODIFY COLUMN updated_at TIMESTAMP(6) NOT NULL DEFAULT CURRENT_TIMESTAMP(6) ON UPDATE CURRENT_TIMESTAMP(6),
		MODIFY COLUMN issued_at TIMESTAMP(6) NULL,
		MODIFY COLUMN activated_at TIMESTAMP(6) NULL,
		MODIFY COLUMN deactivated_at TIMESTAMP(6) NULL,
		MODIFY COLUMN intasstring INT NULL DEFAULT NULL
		`,
	})
	assert.NoError(t, err)
	err = m.Run(t.Context())
	assert.NoError(t, err)
	assert.NoError(t, m.Close())
}

func TestResumeFromCheckpointE2E(t *testing.T) {
	testutils.RunSQL(t, `DROP TABLE IF EXISTS chkpresumetest, _chkpresumetest_old, _chkpresumetest_chkpnt`)
	table := `CREATE TABLE chkpresumetest (
		id int(11) NOT NULL AUTO_INCREMENT,
		pad varbinary(1024) NOT NULL,
		PRIMARY KEY (id)
	)`
	testutils.RunSQL(t, table)
	migration := &Migration{}
	cfg, err := mysql.ParseDSN(testutils.DSN())
	assert.NoError(t, err)

	// Insert dummy data.
	testutils.RunSQL(t, "INSERT INTO chkpresumetest (pad) SELECT RANDOM_BYTES(1024) FROM dual")
	testutils.RunSQL(t, "INSERT INTO chkpresumetest (pad) SELECT RANDOM_BYTES(1024) FROM chkpresumetest a, chkpresumetest b, chkpresumetest c LIMIT 100000")
	testutils.RunSQL(t, "INSERT INTO chkpresumetest (pad) SELECT RANDOM_BYTES(1024) FROM chkpresumetest a, chkpresumetest b, chkpresumetest c LIMIT 100000")
	testutils.RunSQL(t, "INSERT INTO chkpresumetest (pad) SELECT RANDOM_BYTES(1024) FROM chkpresumetest a, chkpresumetest b, chkpresumetest c LIMIT 100000")
	testutils.RunSQL(t, "INSERT INTO chkpresumetest (pad) SELECT RANDOM_BYTES(1024) FROM chkpresumetest a, chkpresumetest b, chkpresumetest c LIMIT 100000")
	alterSQL := "ADD INDEX(pad);"
	// use as slow as possible here: we want the copy to be still running
	// when we kill it once we have a checkpoint saved.
	migration.Host = cfg.Addr
	migration.Username = cfg.User
	migration.Password = cfg.Passwd
	migration.Database = cfg.DBName
	migration.Threads = 1
	migration.Checksum = true
	migration.Table = "chkpresumetest"
	migration.Alter = alterSQL
	migration.TargetChunkTime = 100 * time.Millisecond

	runner, err := NewRunner(migration)
	assert.NoError(t, err)

	ctx, cancel := context.WithCancel(t.Context())

	go func() {
		err := runner.Run(ctx)
		assert.Error(t, err) // it gets interrupted as soon as there is a checkpoint saved.
	}()

	// wait until a checkpoint is saved (which means copy is in progress)
	db, err := dbconn.New(testutils.DSN(), dbconn.NewDBConfig())
	assert.NoError(t, err)
	defer db.Close()
	for {
		var rowCount int
		err = db.QueryRow(`SELECT count(*) from _chkpresumetest_chkpnt`).Scan(&rowCount)
		if err != nil {
			continue // table does not exist yet
		}
		if rowCount > 0 {
			break
		}
	}
	// Between cancel and Close() every resource is freed.
	cancel()
	assert.NoError(t, runner.Close())

	// Insert some more dummy data
	testutils.RunSQL(t, "INSERT INTO chkpresumetest (pad) SELECT RANDOM_BYTES(1024) FROM chkpresumetest LIMIT 1000")
	// Start a new migration with the same parameters.
	// Let it complete.
	newmigration := &Migration{}
	newmigration.Host = cfg.Addr
	newmigration.Username = cfg.User
	newmigration.Password = cfg.Passwd
	newmigration.Database = cfg.DBName
	newmigration.Threads = 4
	newmigration.Checksum = true
	newmigration.Table = "chkpresumetest"
	newmigration.Alter = alterSQL
	newmigration.TargetChunkTime = 5 * time.Second

	m, err := NewRunner(newmigration)
	assert.NoError(t, err)
	assert.NotNil(t, m)

	err = m.Run(t.Context())
	assert.NoError(t, err)
	assert.True(t, m.usedResumeFromCheckpoint)
	assert.NoError(t, m.Close())
}

func TestResumeFromCheckpointE2ECompositeVarcharPK(t *testing.T) {
	testutils.RunSQL(t, `DROP TABLE IF EXISTS compositevarcharpk, _compositevarcharpk_chkpnt`)
	testutils.RunSQL(t, `CREATE TABLE compositevarcharpk (
  token varchar(128) NOT NULL,
  version varchar(255) NOT NULL,
  state varchar(255) NOT NULL,
  source varchar(128) NOT NULL,
  created_at datetime(3) NOT NULL,
  updated_at datetime(3) NOT NULL,
  PRIMARY KEY (token,version)
	);`)
	testutils.RunSQL(t, `INSERT INTO compositevarcharpk VALUES
 (HEX(RANDOM_BYTES(60)), '1', 'active', 'test', NOW(3), NOW(3))`)
	testutils.RunSQL(t, `INSERT INTO compositevarcharpk SELECT
 HEX(RANDOM_BYTES(60)), '1', 'active', 'test', NOW(3), NOW(3)
FROM compositevarcharpk a JOIN compositevarcharpk b JOIN compositevarcharpk c LIMIT 10000`)
	testutils.RunSQL(t, `INSERT INTO compositevarcharpk SELECT
 HEX(RANDOM_BYTES(60)), '1', 'active', 'test', NOW(3), NOW(3)
FROM compositevarcharpk a JOIN compositevarcharpk b JOIN compositevarcharpk c LIMIT 10000`)
	testutils.RunSQL(t, `INSERT INTO compositevarcharpk SELECT
 HEX(RANDOM_BYTES(60)), '1', 'active', 'test', NOW(3), NOW(3)
FROM compositevarcharpk a JOIN compositevarcharpk b JOIN compositevarcharpk c LIMIT 10000`)
	testutils.RunSQL(t, `INSERT INTO compositevarcharpk SELECT
 HEX(RANDOM_BYTES(60)), '1', 'active', 'test', NOW(3), NOW(3)
FROM compositevarcharpk a JOIN compositevarcharpk b JOIN compositevarcharpk c LIMIT 10000`)
	testutils.RunSQL(t, `INSERT INTO compositevarcharpk SELECT
 a.token, '2', 'active', 'test', NOW(3), NOW(3)
FROM compositevarcharpk a WHERE version='1'`)

	cfg, err := mysql.ParseDSN(testutils.DSN())
	assert.NoError(t, err)
	migration := &Migration{
		Host:            cfg.Addr,
		Username:        cfg.User,
		Password:        cfg.Passwd,
		Database:        cfg.DBName,
		Threads:         1,
		Table:           "compositevarcharpk",
		Alter:           "ENGINE=InnoDB",
		Checksum:        true,
		TargetChunkTime: 100 * time.Millisecond,
	}
	runner, err := NewRunner(migration)
	assert.NoError(t, err)
	ctx, cancel := context.WithCancel(t.Context())
	go func() {
		err := runner.Run(ctx)
		assert.Error(t, err) // it gets interrupted as soon as there is a checkpoint saved.
	}()

	// wait until a checkpoint is saved (which means copy is in progress)
	db, err := dbconn.New(testutils.DSN(), dbconn.NewDBConfig())
	assert.NoError(t, err)
	defer db.Close()
	for {
		var rowCount int
		err = db.QueryRow(`SELECT count(*) from _compositevarcharpk_chkpnt`).Scan(&rowCount)
		if err != nil {
			continue // table does not exist yet
		}
		if rowCount > 0 {
			break
		}
	}
	// Between cancel and Close() every resource is freed.
	cancel()
	assert.NoError(t, runner.Close())

	newmigration := &Migration{
		Host:            cfg.Addr,
		Username:        cfg.User,
		Password:        cfg.Passwd,
		Database:        cfg.DBName,
		Threads:         2,
		Table:           "compositevarcharpk",
		Alter:           "ENGINE=InnoDB",
		Checksum:        true,
		TargetChunkTime: 5 * time.Second,
	}
	m2, err := NewRunner(newmigration)
	assert.NoError(t, err)
	assert.NotNil(t, m2)

	err = m2.Run(t.Context())
	assert.NoError(t, err)
	assert.True(t, m2.usedResumeFromCheckpoint)
	assert.NoError(t, m2.Close())
}

func TestResumeFromCheckpointStrict(t *testing.T) {
	testutils.RunSQL(t, `DROP TABLE IF EXISTS resumestricttest, _resumestricttest_old, _resumestricttest_chkpnt`)
	table := `CREATE TABLE resumestricttest (
		id int(11) NOT NULL AUTO_INCREMENT,
		pad varbinary(1024) NOT NULL,
		PRIMARY KEY (id)
	)`
	testutils.RunSQL(t, table)

	// Insert dummy data.
	testutils.RunSQL(t, "INSERT INTO resumestricttest (pad) SELECT RANDOM_BYTES(1024) FROM dual")
	testutils.RunSQL(t, "INSERT INTO resumestricttest (pad) SELECT RANDOM_BYTES(1024) FROM resumestricttest a, resumestricttest b, resumestricttest c LIMIT 100000")
	testutils.RunSQL(t, "INSERT INTO resumestricttest (pad) SELECT RANDOM_BYTES(1024) FROM resumestricttest a, resumestricttest b, resumestricttest c LIMIT 100000")
	testutils.RunSQL(t, "INSERT INTO resumestricttest (pad) SELECT RANDOM_BYTES(1024) FROM resumestricttest a, resumestricttest b, resumestricttest c LIMIT 100000")
	testutils.RunSQL(t, "INSERT INTO resumestricttest (pad) SELECT RANDOM_BYTES(1024) FROM resumestricttest a, resumestricttest b, resumestricttest c LIMIT 100000")

	cfg, err := mysql.ParseDSN(testutils.DSN())
	assert.NoError(t, err)

	alterSQL := "ADD INDEX(pad);"

	migration := &Migration{
		Host:            cfg.Addr,
		Username:        cfg.User,
		Password:        cfg.Passwd,
		Database:        cfg.DBName,
		Threads:         1,
		Checksum:        true,
		Table:           "resumestricttest",
		Alter:           alterSQL,
		TargetChunkTime: 100 * time.Millisecond,
		Strict:          true,
	}

	// Kick off a migration with --strict enabled and let it run until the first checkpoint is available

	ctx, cancel := context.WithCancel(t.Context())

	runner, err := NewRunner(migration)
	assert.NoError(t, err)

	go func() {
		err := runner.Run(ctx)
		assert.Error(t, err) // it gets interrupted as soon as there is a checkpoint saved.
	}()

	// wait until a checkpoint is saved (which means copy is in progress)
	db, err := dbconn.New(testutils.DSN(), dbconn.NewDBConfig())
	assert.NoError(t, err)
	defer db.Close()
	for {
		var rowCount int
		err = db.QueryRow(`SELECT count(*) from _resumestricttest_chkpnt`).Scan(&rowCount)
		if err != nil {
			continue // table does not exist yet
		}
		if rowCount > 0 {
			break
		}
	}
	// Between cancel and Close() every resource is freed.
	cancel()
	assert.NoError(t, runner.Close())

	// Insert some more dummy data
	testutils.RunSQL(t, "INSERT INTO resumestricttest (pad) SELECT RANDOM_BYTES(1024) FROM chkpresumetest LIMIT 1000")

	// Start a _different_ migration on the same table. We don't expect this to work when --strict is enabled
	// since the --alter doesn't match what is recorded in the checkpoint table

	migrationB := &Migration{
		Host:            migration.Host,
		Username:        migration.Username,
		Password:        migration.Password,
		Database:        migration.Database,
		Threads:         migration.Threads,
		Checksum:        migration.Checksum,
		Table:           migration.Table,
		Alter:           "ENGINE=INNODB",
		TargetChunkTime: migration.TargetChunkTime,
		Strict:          migration.Strict,
	}

	runner, err = NewRunner(migrationB)
	assert.NoError(t, err)

	err = runner.Run(t.Context())
	assert.Error(t, err)
	assert.ErrorIs(t, err, ErrMismatchedAlter)

	assert.NoError(t, runner.Close())

	// We should be able to force the migration to run even though there's a mismatched --alter
	// by disabling --strict

	migrationB.Strict = false
	migrationB.Threads = 4 // to make the test run faster

	runner, err = NewRunner(migrationB)
	assert.NoError(t, err)

	err = runner.Run(t.Context())
	assert.NoError(t, err)
	assert.False(t, runner.usedResumeFromCheckpoint)

	assert.NoError(t, runner.Close())
}

// TestE2ERogueValues tests that PRIMARY KEY
// values that contain single quotes are escaped correctly
// by the repl feed applier, the copier and checksum.
func TestE2ERogueValues(t *testing.T) {
	// table cointains a reserved word too.
	tbl := "CREATE TABLE e2erogue ( `datetime` varbinary(40) NOT NULL,`col2` int NOT NULL  default 0, primary key (`datetime`, `col2`))"
	cfg, err := mysql.ParseDSN(testutils.DSN())
	assert.NoError(t, err)

	testutils.RunSQL(t, `DROP TABLE IF EXISTS e2erogue, _e2erogue_new`)
	testutils.RunSQL(t, tbl)
	testutils.RunSQL(t, `insert into e2erogue values ("1 \". ",1),("2 \". ",1),("3 \". ",1),("4 \". ",1),("5 \". ",1),("6 \". ",1),("7 \". ",1),("8 \". ",1),("9 \". ",1),("10 \". ",1),("11 \". ",1),("12 \". ",1),("13 \". ",1),("14 \". ",1),("15 \". ",1),("16 \". ",1),
	("17 \". ",1),("18 \". ",1),("19 \". ",1),("'20 \". ",1),("21 \". ",1),("22 \". ",1),("23 \". ",1),("24 \". ",1),("25 \". ",1),("26 \". ",1),("27 \". ",1),("28 \". ",1),("29 \". ",1),("30 \". ",1),("31 \". ",1),
	("32 \". ",1),("33 \". ",1),("34 \". ",1),("35 \". ",1),("3'6 \". ",1),("37 \". ",1),("38 \". ",1),("39 \". ",1),("40 \". ",1),("41 \". ",1),("42 \". ",1),("43 \". ",1),("44 \". ",1),("45 \". ",1),("46 \". ",1),
	("47 \". ",1),("48 \". ",1),("49 \". ",1),("50 \". ",1),("51 \". ",1),("52 \". ",1),("53 \". ",1),("54 \". ",1),("55 \". ",1),("56 \". ",1),("57 \". ",1),("58 \". ",1),("59 \". ",1),("60 \". ",1),("61 \". ",1),
	("62 \". ",1),("63 \". ",1),("64 \". ",1),("65 \". ",1),("66 \". ",1),("67 \". ",1),("68 \". ",1),("69 \". ",1),("70 \". ",1),("71 \". ",1),("72 \". ",1),("73 \". ",1),("74 \". ",1),("75 \". ",1),("76 \". ",1),
	("77 \". ",1),("78 \". ",1),("79 \". ",1),("80 \". ",1),("81 \". ",1),("82 \". ",1),("83 \". ",1),("84 \". ",1),("85 \". ",1),("86 \". ",1),("87 \". ",1),("88 \". ",1),("89 \". ",1),("90 \". ",1),("91 \". ",1),
	("92 \". ",1),("93 \". ",1),("94 \". ",1),("95 \". ",1),("96 \". ",1),("97 \". ",1),("98 \". ",1),("99 \". ",1),("100 \". ",1),("10\"1 \". ",1),("102 \". ",1),("103 \". ",1),("104 \". ",1),("105 \". ",1),
	("106 \". ",1),("107 \". ",1),("108 \". ",1),("109 \". ",1),("110 \". ",1),("111 \". ",1),("112 \". ",1),("113 \". ",1),("114 \". ",1),("115 \". ",1),("116 \". ",1),("117 \". ",1),("118 \". ",1),
	("119 \". ",1),("120 \". ",1),("121 \". ",1),("122 \". ",1),("123 \". ",1),("124 \". ",1),("125 \". ",1),("126 \". ",1),("127 \". ",1),("128 \". ",1),("129 \". ",1),("130 \". ",1),("131 \". ",1),("132 \". ",1),
	("133 \". ",1),("134 \". ",1),("135 \". ",1),("136 \". ",1),("137 \". ",1),("138 \". ",1),("139 \". ",1),("140 \". ",1),("141 \". ",1),("142 \". ",1),("143 \". ",1),("144 \". ",1),("145 \". ",1),("146 \". ",1),
	("147 \". ",1),("148 \". ",1),("149 \". ",1),("150 \". ",1),("151 \". ",1),("152 \". ",1),("153 \". ",1),("154 \". ",1),("155 \". ",1),("156 \". ",1),("157 \". ",1),("158 \". ",1),("159 \". ",1),("160 \". ",1),
	("161 \". ",1),("162 \". ",1),("163 \". ",1),("164 \". ",1),("165 \". ",1),("166 \". ",1),("167 \". ",1),("168 \". ",1),("169 \". ",1),("170 \". ",1),("171 \". ",1),("172 \". ",1),("173 \". ",1),("174 \". ",1),
	("175 \". ",1),("176 \". ",1),("177 \". ",1),("178 \". ",1),("179 \". ",1),("180 \". ",1),("181 \". ",1),("182 \". ",1),("183 \". ",1),("184 \". ",1),("185 \". ",1),("186 \". ",1),("187 \". ",1),("188 \". ",1),
	("189 \". ",1),("190 \". ",1),("191 \". ",1),("192 \". ",1),("193 \". ",1),("194 \". ",1),("195 \". ",1),("196 \". ",1),("197 \". ",1),("198 \". ",1),("199 \". ",1),("200 \". ",1),("201 \". ",1),("202 \". ",1),
	("203 \". ",1),("204 \". ",1),("205 \". ",1),("206 \". ",1),("207 \". ",1),("208 \". ",1),("209 \". ",1),("210 \". ",1),("211 \". ",1),("212 \". ",1),("213 \". ",1),("214 \". ",1),("215 \". ",1),("216 \". ",1),
	("217 \". ",1),("218 \". ",1),("219 \". ",1),("220 \". ",1),("221 \". ",1),("222 \". ",1),("223 \". ",1),("224 \". ",1),("225 \". ",1),("226 \". ",1),("227 \". ",1),("228 \". ",1),("229 \". ",1),("230 \". ",1),
	("231 \". ",1),("232 \". ",1),("233 \". ",1),("234 \". ",1),("235 \". ",1),("236 \". ",1),("237 \". ",1),("238 \". ",1),("239 \". ",1),("240 \". ",1),("241 \". ",1),("242 \". ",1),("243 \". ",1),("244 \". ",1),
	("245 \". ",1),("246 \". ",1),("247 \". ",1),("248 \". ",1),("249 \". ",1),("250 \". ",1),("251 \". ",1),("252 \". ",1),("253 \". ",1),("254 \". ",1),("255 \". ",1),("256 \". ",1),("257 \". ",1),("258 \". ",1),
	("259 \". ",1),("260 \". ",1),("261 \". ",1),("262 \". ",1),("263 \". ",1),("264 \". ",1),("265 \". ",1),("266 \". ",1),("267 \". ",1),("268 \". ",1),("269 \". ",1),("270 \". ",1),("271 \". ",1),("272 \". ",1),
	("273 \". ",1),("274 \". ",1),("275 \". ",1),("276 \". ",1),("277 \". ",1),("278 \". ",1),("279 \". ",1),("280 \". ",1),("281 \". ",1),("282 \". ",1),("283 \". ",1),("284 \". ",1),("285 \". ",1),("286 \". ",1),
	("287 \". ",1),("288 \". ",1),("289 \". ",1),("290 \". ",1),("291 \". ",1),("292 \". ",1),("293 \". ",1),("294 \". ",1),("295 \". ",1),("296 \". ",1),("297 \". ",1),("298 \". ",1),("299 \". ",1),("300 \". ",1),
	("301 \". ",1),("302 \". ",1),("303 \". ",1),("304 \". ",1),("305 \". ",1),("306 \". ",1),("307 \". ",1),("308 \". ",1),("309 \". ",1),("310 \". ",1),("311 \". ",1),("312 \". ",1),("313 \". ",1),("314 \". ",1),
	("315 \". ",1),("316 \". ",1),("317 \". ",1),("318 \". ",1),("319 \". ",1),("320 \". ",1),("321 \". ",1),("322 \". ",1),("323 \". ",1),("324 \". ",1),("325 \". ",1),("326 \". ",1),("327 \". ",1),("328 \". ",1),
	("329 \". ",1),("330 \". ",1),("331 \". ",1),("332 \". ",1),("333 \". ",1),("334 \". ",1),("335 \". ",1),("336 \". ",1),("337 \". ",1),("338 \". ",1),("339 \". ",1),("340 \". ",1),("341 \". ",1),("342 \". ",1),
	("343 \". ",1),("344 \". ",1),("345 \". ",1),("346 \". ",1),("347 \". ",1),("348 \". ",1),("349 \". ",1),("350 \". ",1),("351 \". ",1),("352 \". ",1),("353 \". ",1),("354 \". ",1),("355 \". ",1),("356 \". ",1),
	("357 \". ",1),("358 \". ",1),("359 \". ",1),("360 \". ",1),("361 \". ",1),("362 \". ",1),("363 \". ",1),("364 \". ",1),("365 \". ",1),("366 \". ",1),("367 \". ",1),("368 \". ",1),("369 \". ",1),("370 \". ",1),
	("371 \". ",1),("372 \". ",1),("373 \". ",1),("374 \". ",1),("375 \". ",1),("376 \". ",1),("377 \". ",1),("378 \". ",1),("379 \". ",1),("380 \". ",1),("381 \". ",1),("382 \". ",1),("383 \". ",1),("384 \". ",1),
	("385 \". ",1),("386 \". ",1),("387 \". ",1),("388 \". ",1),("389 \". ",1),("390 \". ",1),("391 \". ",1),("392 \". ",1),("393 \". ",1),("394 \". ",1),("395 \". ",1),("396 \". ",1),("397 \". ",1),("398 \". ",1),
	("399 \". ",1),("400 \". ",1),("401 \". ",1),("402 \". ",1),("403 \". ",1),("404 \". ",1),("405 \". ",1),("406 \". ",1),("407 \". ",1),("408 \". ",1),("409 \". ",1),("410 \". ",1),("411 \". ",1),("412 \". ",1),
	("413 \". ",1),("414 \". ",1),("415 \". ",1),("416 \". ",1),("417 \". ",1),("418 \". ",1),("419 \". ",1),("420 \". ",1),("421 \". ",1),("422 \". ",1),("423 \". ",1),("424 \". ",1),("425 \". ",1),("426 \". ",1),
	("427 \". ",1),("428 \". ",1),("429 \". ",1),("430 \". ",1),("431 \". ",1),("432 \". ",1),("433 \". ",1),("434 \". ",1),("435 \". ",1),("436 \". ",1),("437 \". ",1),("438 \". ",1),("439 \". ",1),("440 \". ",1),
	("441 \". ",1),("442 \". ",1),("443 \". ",1),("444 \". ",1),("445 \". ",1),("446 \". ",1),("447 \". ",1),("448 \". ",1),("449 \". ",1),("450 \". ",1),("451 \". ",1),("452 \". ",1),("453 \". ",1),("454 \". ",1),
	("455 \". ",1),("456 \". ",1),("457 \". ",1),("458 \". ",1),("459 \". ",1),("460 \". ",1),("461 \". ",1),("462 \". ",1),("463 \". ",1),("464 \". ",1),("465 \". ",1),("466 \". ",1),("467 \". ",1),("468 \". ",1),
	("469 \". ",1),("470 \". ",1),("471 \". ",1),("472 \". ",1),("473 \". ",1),("474 \". ",1),("475 \". ",1),("476 \". ",1),("477 \". ",1),("478 \". ",1),("479 \". ",1),("480 \". ",1),("481 \". ",1),("482 \". ",1),
	("483 \". ",1),("484 \". ",1),("485 \". ",1),("486 \". ",1),("487 \". ",1),("488 \". ",1),("489 \". ",1),("490 \". ",1),("491 \". ",1),("492 \". ",1),("493 \". ",1),("494 \". ",1),("495 \". ",1),("496 \". ",1),
	("497 \". ",1),("498 \". ",1),("499 \". ",1),("500 \". ",1),("501 \". ",1),("502 \". ",1),("503 \". ",1),("504 \". ",1),("505 \". ",1),("506 \". ",1),("507 \". ",1),("508 \". ",1),("509 \". ",1),("510 \". ",1),
	("511 \". ",1),("512 \". ",1),("513 \". ",1),("514 \". ",1),("515 \". ",1),("516 \". ",1),("517 \". ",1),("518 \". ",1),("519 \". ",1),("520 \". ",1),("521 \". ",1),("522 \". ",1),("523 \". ",1),("524 \". ",1),
	("525 \". ",1),("526 \". ",1),("527 \". ",1),("528 \". ",1),("529 \". ",1),("530 \". ",1),("531 \". ",1),("532 \". ",1),("533 \". ",1),("534 \". ",1),("535 \". ",1),("536 \". ",1),("537 \". ",1),("538 \". ",1),
	("539 \". ",1),("540 \". ",1),("541 \". ",1),("542 \". ",1),("543 \". ",1),("544 \". ",1),("545 \". ",1),("546 \". ",1),("547 \". ",1),("548 \". ",1),("549 \". ",1),("550 \". ",1),("551 \". ",1),("552 \". ",1),
	("553 \". ",1),("554 \". ",1),("555 \". ",1),("556 \". ",1),("557 \". ",1),("558 \". ",1),("559 \". ",1),("560 \". ",1),("561 \". ",1),("562 \". ",1),("563 \". ",1),("564 \". ",1),("565 \". ",1),("566 \". ",1),
	("567 \". ",1),("568 \". ",1),("569 \". ",1),("570 \". ",1),("571 \". ",1),("572 \". ",1),("573 \". ",1),("574 \". ",1),("575 \". ",1),("576 \". ",1),("577 \". ",1),("578 \". ",1),("579 \". ",1),("580 \". ",1),
	("581 \". ",1),("582 \". ",1),("583 \". ",1),("584 \". ",1),("585 \". ",1),("586 \". ",1),("587 \". ",1),("588 \". ",1),("589 \". ",1),("590 \". ",1),("591 \". ",1),("592 \". ",1),("593 \". ",1),("594 \". ",1),
	("595 \". ",1),("596 \". ",1),("597 \". ",1),("598 \". ",1),("599 \". ",1),("600 \". ",1),("601 \". ",1),("602 \". ",1),("603 \". ",1),("604 \". ",1),("605 \". ",1),("606 \". ",1),("607 \". ",1),("608 \". ",1),
	("609 \". ",1),("610 \". ",1),("611 \". ",1),("612 \". ",1),("613 \". ",1),("614 \". ",1),("615 \". ",1),("616 \". ",1),("617 \". ",1),("618 \". ",1),("619 \". ",1),("620 \". ",1),("621 \". ",1),("622 \". ",1),
	("623 \". ",1),("624 \". ",1),("625 \". ",1),("626 \". ",1),("627 \". ",1),("628 \". ",1),("629 \". ",1),("630 \". ",1),("631 \". ",1),("632 \". ",1),("633 \". ",1),("634 \". ",1),("635 \". ",1),("636 \". ",1),
	("637 \". ",1),("638 \". ",1),("639 \". ",1),("640 \". ",1),("641 \". ",1),("642 \". ",1),("643 \". ",1),("644 \". ",1),("645 \". ",1),("646 \". ",1),("647 \". ",1),("648 \". ",1),("649 \". ",1),("650 \". ",1),
	("651 \". ",1),("652 \". ",1),("653 \". ",1),("654 \". ",1),("655 \". ",1),("656 \". ",1),("657 \". ",1),("658 \". ",1),("659 \". ",1),("660 \". ",1),("661 \". ",1),("662 \". ",1),("663 \". ",1),("664 \". ",1),
	("665 \". ",1),("666 \". ",1),("667 \". ",1),("668 \". ",1),("669 \". ",1),("670 \". ",1),("671 \". ",1),("672 \". ",1),("673 \". ",1),("674 \". ",1),("675 \". ",1),("676 \". ",1),("677 \". ",1),("678 \". ",1),
	("679 \". ",1),("680 \". ",1),("681 \". ",1),("682 \". ",1),("683 \". ",1),("684 \". ",1),("685 \". ",1),("686 \". ",1),("687 \". ",1),("688 \". ",1),("689 \". ",1),("690 \". ",1),("691 \". ",1),("692 \". ",1),
	("693 \". ",1),("694 \". ",1),("695 \". ",1),("696 \". ",1),("697 \". ",1),("698 \". ",1),("699 \". ",1),("700 \". ",1),("701 \". ",1),("702 \". ",1),("703 \". ",1),("704 \". ",1),("705 \". ",1),("706 \". ",1),
	("707 \". ",1),("708 \". ",1),("709 \". ",1),("710 \". ",1),("711 \". ",1),("712 \". ",1),("713 \". ",1),("714 \". ",1),("715 \". ",1),("716 \". ",1),("717 \". ",1),("718 \". ",1),("719 \". ",1),("720 \". ",1),
	("721 \". ",1),("722 \". ",1),("723 \". ",1),("724 \". ",1),("725 \". ",1),("726 \". ",1),("727 \". ",1),("728 \". ",1),("729 \". ",1),("730 \". ",1),("731 \". ",1),("732 \". ",1),("733 \". ",1),("734 \". ",1),
	("735 \". ",1),("736 \". ",1),("737 \". ",1),("738 \". ",1),("739 \". ",1),("740 \". ",1),("741 \". ",1),("742 \". ",1),("743 \". ",1),("744 \". ",1),("745 \". ",1),("746 \". ",1),("747 \". ",1),("748 \". ",1),
	("749 \". ",1),("750 \". ",1),("751 \". ",1),("752 \". ",1),("753 \". ",1),("754 \". ",1),("755 \". ",1),("756 \". ",1),("757 \". ",1),("758 \". ",1),("759 \". ",1),("760 \". ",1),("761 \". ",1),("762 \". ",1),
	("763 \". ",1),("764 \". ",1),("765 \". ",1),("766 \". ",1),("767 \". ",1),("768 \". ",1),("769 \". ",1),("770 \". ",1),("771 \". ",1),("772 \". ",1),("773 \". ",1),("774 \". ",1),("775 \". ",1),("776 \". ",1),
	("777 \". ",1),("778 \". ",1),("779 \". ",1),("780 \". ",1),("781 \". ",1),("782 \". ",1),("783 \". ",1),("784 \". ",1),("785 \". ",1),("786 \". ",1),("787 \". ",1),("788 \". ",1),("789 \". ",1),("790 \". ",1),
	("791 \". ",1),("792 \". ",1),("793 \". ",1),("794 \". ",1),("795 \". ",1),("796 \". ",1),("797 \". ",1),("798 \". ",1),("799 \". ",1),("800 \". ",1),("801 \". ",1),("802 \". ",1),("803 \". ",1),("804 \". ",1),
	("805 \". ",1),("806 \". ",1),("807 \". ",1),("808 \". ",1),("809 \". ",1),("810 \". ",1),("811 \". ",1),("812 \". ",1),("813 \". ",1),("814 \". ",1),("815 \". ",1),("816 \". ",1),("817 \". ",1),("818 \". ",1),
	("819 \". ",1),("820 \". ",1),("821 \". ",1),("822 \". ",1),("823 \". ",1),("824 \". ",1),("825 \". ",1),("826 \". ",1),("827 \". ",1),("828 \". ",1),("829 \". ",1),("830 \". ",1),("831 \". ",1),("832 \". ",1),
	("833 \". ",1),("834 \". ",1),("835 \". ",1),("836 \". ",1),("837 \". ",1),("838 \". ",1),("839 \". ",1),("840 \". ",1),("841 \". ",1),("842 \". ",1),("843 \". ",1),("844 \". ",1),("845 \". ",1),("846 \". ",1),
	("847 \". ",1),("848 \". ",1),("849 \". ",1),("850 \". ",1),("851 \". ",1),("852 \". ",1),("853 \". ",1),("854 \". ",1),("855 \". ",1),("856 \". ",1),("857 \". ",1),("858 \". ",1),("859 \". ",1),("860 \". ",1),
	("861 \". ",1),("862 \". ",1),("863 \". ",1),("864 \". ",1),("865 \". ",1),("866 \". ",1),("867 \". ",1),("868 \". ",1),("869 \". ",1),("870 \". ",1),("871 \". ",1),("872 \". ",1),("873 \". ",1),("874 \". ",1),
	("875 \". ",1),("876 \". ",1),("877 \". ",1),("878 \". ",1),("879 \". ",1),("880 \". ",1),("881 \". ",1),("882 \". ",1),("883 \". ",1),("884 \". ",1),("885 \". ",1),("886 \". ",1),("887 \". ",1),("888 \". ",1),
	("889 \". ",1),("890 \". ",1),("891 \". ",1),("892 \". ",1),("893 \". ",1),("894 \". ",1),("895 \". ",1),("896 \". ",1),("897 \". ",1),("898 \". ",1),("899 \". ",1),("900 \". ",1),("901 \". ",1),("902 \". ",1),
	("903 \". ",1),("904 \". ",1),("905 \". ",1),("906 \". ",1),("907 \". ",1),("908 \". ",1),("909 \". ",1),("910 \". ",1),("911 \". ",1),("912 \". ",1),("913 \". ",1),("914 \". ",1),("915 \". ",1),("916 \". ",1),
	("917 \". ",1),("918 \". ",1),("919 \". ",1),("920 \". ",1),("921 \". ",1),("922 \". ",1),("923 \". ",1),("924 \". ",1),("925 \". ",1),("926 \". ",1),("927 \". ",1),("928 \". ",1),("929 \". ",1),("930 \". ",1),
	("931 \". ",1),("932 \". ",1),("933 \". ",1),("934 \". ",1),("935 \". ",1),("936 \". ",1),("937 \". ",1),("938 \". ",1),("939 \". ",1),("940 \". ",1),("941 \". ",1),("942 \". ",1),("943 \". ",1),("944 \". ",1),
	("945 \". ",1),("946 \". ",1),("947 \". ",1),("948 \". ",1),("949 \". ",1),("950 \". ",1),("951 \". ",1),("952 \". ",1),("953 \". ",1),("954 \". ",1),("955 \". ",1),("956 \". ",1),("957 \". ",1),("958 \". ",1),
	("959 \". ",1),("960 \". ",1),("961 \". ",1),("962 \". ",1),("963 \". ",1),("964 \". ",1),("965 \". ",1),("966 \". ",1),("967 \". ",1),("968 \". ",1),("969 \". ",1),("970 \". ",1),("971 \". ",1),("972 \". ",1),
	("973 \". ",1),("974 \". ",1),("975 \". ",1),("976 \". ",1),("977 \". ",1),("978 \". ",1),("979 \". ",1),("980 \". ",1),("981 \". ",1),("982 \". ",1),("983 \". ",1),("984 \". ",1),("985 \". ",1),("986 \". ",1),
	("987 \". ",1),("988 \". ",1),("989 \". ",1),("990 \". ",1),("991 \". ",1),("992 \". ",1),("993 \". ",1),("994 \". ",1),("995 \". ",1),("996 \". ",1),("997 \". ",1),("998 \". ",1),("999 \". ",1),("1000 \". ",1),
	("1001 \". ",1),("1002 \". ",1),("1003 \". ",1),("1004 \". ",1),("1005 \". ",1),("1006 \". ",1),("1007 \". ",1),("1008 \". ",1),("1009 \". ",1),("1010 \". ",1),("1011 \". ",1),("1012 \". ",1),
	("1013 \". ",1),("1014 \". ",1),("1015 \". ",1),("1016 \". ",1),("1017 \". ",1),("1018 \". ",1),("1019 \". ",1),("1020 \". ",1),("1021 \". ",1),("1022 \". ",1),("1023 \". ",1),("1024 \". ",1),
	("1025 \". ",1),("1026 \". ",1),("1027 \". ",1),("1028 \". ",1),("1029 \". ",1),("1030 \". ",1),("1031 \". ",1),("1032 \". ",1),("1033 \". ",1),("1034 \". ",1),("1035 \". ",1),("1036 \". ",1),
	("1037 \". ",1),("1038 \". ",1),("1039 \". ",1),("1040 \". ",1),("1041 \". ",1),("1042 \". ",1),("1043 \". ",1),("1044 \". ",1),("1045 \". ",1),("1046 \". ",1),("1047 \". ",1),("1048 \". ",1),
	("1049 \". ",1),("1050 \". ",1),("1051 \". ",1),("1052 \". ",1),("1053 \". ",1),("1054 \". ",1),("1055 \". ",1),("1056 \". ",1),("1057 \". ",1),("1058 \". ",1),("1059 \". ",1),("1060 \". ",1),
	("1061 \". ",1),("1062 \". ",1),("1063 \". ",1),("1064 \". ",1),("1065 \". ",1),("1066 \". ",1),("1067 \". ",1),("1068 \". ",1),("1069 \". ",1),("1070 \". ",1),("1071 \". ",1),("1072 \". ",1),
	("1073 \". ",1),("1074 \". ",1),("1075 \". ",1),("1076 \". ",1),("1077 \". ",1),("1078 \". ",1),("1079 \". ",1),("1080 \". ",1),("1081 \". ",1),("1082 \". ",1),("1083 \". ",1),("1084 \". ",1),
	("1085 \". ",1),("1086 \". ",1),("1087 \". ",1),("1088 \". ",1),("1089 \". ",1),("1090 \". ",1),("1091 \". ",1),("1092 \". ",1),("1093 \". ",1),("1094 \". ",1),("1095 \". ",1),("1096 \". ",1),
	("1097 \". ",1),("1098 \". ",1),("1099 \". ",1),("1100 \". ",1),("1101 \". ",1),("1102 \". ",1),("1103 \". ",1),("1104 \". ",1),("1105 \". ",1),("1106 \". ",1),("1107 \". ",1),("1108 \". ",1),
	("1109 \". ",1),("1110 \". ",1),("1111 \". ",1),("1112 \". ",1),("1113 \". ",1),("1114 \". ",1),("1115 \". ",1),("1116 \". ",1),("1117 \". ",1),("1118 \". ",1),("1119 \". ",1),("1120 \". ",1),
	("1121 \". ",1),("1122 \". ",1),("1123 \". ",1),("1124 \". ",1),("1125 \". ",1),("1126 \". ",1),("1127 \". ",1),("1128 \". ",1),("1129 \". ",1),("1130 \". ",1),("1131 \". ",1),("1132 \". ",1),
	("1133 \". ",1),("1134 \". ",1),("1135 \". ",1),("1136 \". ",1),("1137 \". ",1),("1138 \". ",1),("1139 \". ",1),("1140 \". ",1),("1141 \". ",1),("1142 \". ",1),("1143 \". ",1),("1144 \". ",1),
	("1145 \". ",1),("1146 \". ",1),("1147 \". ",1),("1148 \". ",1),("1149 \". ",1),("1150 \". ",1),("1151 \". ",1),("1152 \". ",1),("1153 \". ",1),("1154 \". ",1),("1155 \". ",1),("1156 \". ",1),
	("1157 \". ",1),("1158 \". ",1),("1159 \". ",1),("1160 \". ",1),("1161 \". ",1),("1162 \". ",1),("1163 \". ",1),("1164 \". ",1),("1165 \". ",1),("1166 \". ",1),("1167 \". ",1),("1168 \". ",1),
	("1169 \". ",1),("1170 \". ",1),("1171 \". ",1),("1172 \". ",1),("1173 \". ",1),("1174 \". ",1),("1175 \". ",1),("1176 \". ",1),("1177 \". ",1),("1178 \". ",1),("1179 \". ",1),("1180 \". ",1),
	("1181 \". ",1),("11'82 \". ",1),("118\"3 \". ",1),("1184 \". ",1),("1185 \". ",1),("1186 \". ",1),("1187 \". ",1),("1188 \". ",1),("1189 \". ",1),("1190 \". ",1),("1191 \". ",1),
	("1192 \". ",1),("1193 \". ",1),("1194 \". ",1),("1195 \". ",1),("119\"\"6 \". ",1),("1197 \". ",1),("1198 \". ",1),("1199 \". ",1),("1200 \". ",1);`)

	m, err := NewRunner(&Migration{
		Host:     cfg.Addr,
		Username: cfg.User,
		Password: cfg.Passwd,
		Database: cfg.DBName,
		Threads:  16,
		Table:    "e2erogue",
		Alter:    "ENGINE=InnoDB",
	})
	assert.NoError(t, err)
	defer m.Close()
	assert.Equal(t, "initial", m.getCurrentState().String())

	// Usually we would call m.Run() but we want to step through
	// the migration process manually.
	m.db, err = dbconn.New(testutils.DSN(), dbconn.NewDBConfig())
	assert.NoError(t, err)
	defer m.db.Close()
	// Get Table Info
	m.table = table.NewTableInfo(m.db, m.migration.Database, m.migration.Table)
	err = m.table.SetInfo(t.Context())
	assert.NoError(t, err)
	assert.NoError(t, m.dropOldTable(t.Context()))

	// runner.Run usually does the following before calling copyRows:
	// So we proceed with the initial steps.
	assert.NoError(t, m.createNewTable(t.Context()))
	assert.NoError(t, m.alterNewTable(t.Context()))
	assert.NoError(t, m.createCheckpointTable(t.Context()))
	logger := logrus.New()
	m.replClient = repl.NewClient(m.db, m.migration.Host, m.migration.Username, m.migration.Password, &repl.ClientConfig{
		Logger:          logger,
		Concurrency:     4,
		TargetBatchTime: m.migration.TargetChunkTime,
		ServerID:        repl.NewServerID(),
	})
	m.copier, err = row.NewCopier(m.db, m.table, m.newTable, &row.CopierConfig{
		Concurrency:     m.migration.Threads,
		TargetChunkTime: m.migration.TargetChunkTime,
		FinalChecksum:   m.migration.Checksum,
		Throttler:       &throttler.Noop{},
		Logger:          m.logger,
		MetricsSink:     &metrics.NoopSink{},
		DBConfig:        dbconn.NewDBConfig(),
	})
	assert.NoError(t, err)
	m.replClient.AddSubscription(m.table, m.newTable, m.copier.KeyAboveHighWatermark)
	err = m.replClient.Run(t.Context())
	assert.NoError(t, err)

	// Now we are ready to start copying rows.
	// Instead of calling m.copyRows() we will step through it manually.
	// Since we want to checkpoint after a few chunks.

	// m.copier.StartTime = time.Now()
	m.setCurrentState(stateCopyRows)
	assert.Equal(t, "copyRows", m.getCurrentState().String())

	// We expect 2 chunks to be copied.
	assert.NoError(t, m.copier.Open4Test())

	// first chunk.
	chunk, err := m.copier.Next4Test()
	assert.NoError(t, err)
	assert.NotNil(t, chunk)
	assert.Contains(t, chunk.String(), ` < "819 \". "`)
	assert.NoError(t, m.copier.CopyChunk(t.Context(), chunk))

	// Now insert some data, for binary type it will always say its
	// below the watermark.
	testutils.RunSQL(t, `insert into e2erogue values ("zz'z\"z", 2)`)
	assert.False(t, m.copier.KeyAboveHighWatermark("zz'z\"z"))

	// Second chunk
	chunk, err = m.copier.Next4Test()
	assert.NoError(t, err)
	assert.Equal(t, "((`datetime` > \"819 \\\". \")\n OR (`datetime` = \"819 \\\". \" AND `col2` >= 1))", chunk.String())
	assert.NoError(t, m.copier.CopyChunk(t.Context(), chunk))

	// Now insert some data.
	// This should be picked up by the binlog subscription
	testutils.RunSQL(t, `insert into e2erogue values (5, 2)`)
	assert.False(t, m.copier.KeyAboveHighWatermark(5))
	assert.NoError(t, m.replClient.BlockWait(t.Context()))
	assert.Equal(t, 2, m.replClient.GetDeltaLen())

	testutils.RunSQL(t, "delete from e2erogue where `datetime` like '819%'")
	assert.NoError(t, m.replClient.BlockWait(t.Context()))
	assert.Equal(t, 3, m.replClient.GetDeltaLen())

	// Now that copy rows is done, we flush the changeset until trivial.
	// and perform the optional checksum.
	assert.NoError(t, m.replClient.Flush(t.Context()))
	m.setCurrentState(stateApplyChangeset)
	assert.Equal(t, "applyChangeset", m.getCurrentState().String())
	m.setCurrentState(stateChecksum)
	assert.NoError(t, m.checksum(t.Context()))
	assert.Equal(t, "postChecksum", m.getCurrentState().String())
	// All done!
}

func TestPartitionedTable(t *testing.T) {
	testutils.RunSQL(t, `DROP TABLE IF EXISTS part1, _part1_new`)
	table := `CREATE TABLE part1 (
			id bigint(20) NOT NULL AUTO_INCREMENT,
			partition_id smallint(6) NOT NULL,
			created_at timestamp(3) NOT NULL DEFAULT CURRENT_TIMESTAMP(3),
			updated_at timestamp(3) NOT NULL DEFAULT CURRENT_TIMESTAMP(3) ON UPDATE CURRENT_TIMESTAMP(3),
			initiated_at timestamp(3) NULL DEFAULT NULL,
			version int(11) NOT NULL DEFAULT '0',
			type varchar(50) DEFAULT NULL,
			token varchar(255) DEFAULT NULL,
			PRIMARY KEY (id,partition_id),
			UNIQUE KEY idx_token (token,partition_id)
		  ) ENGINE=InnoDB DEFAULT CHARSET=utf8mb4 ROW_FORMAT=DYNAMIC
		  /*!50100 PARTITION BY LIST (partition_id)
		  (PARTITION p0 VALUES IN (0) ENGINE = InnoDB,
		   PARTITION p1 VALUES IN (1) ENGINE = InnoDB,
		   PARTITION p2 VALUES IN (2) ENGINE = InnoDB,
		   PARTITION p3 VALUES IN (3) ENGINE = InnoDB,
		   PARTITION p4 VALUES IN (4) ENGINE = InnoDB,
		   PARTITION p5 VALUES IN (5) ENGINE = InnoDB,
		   PARTITION p6 VALUES IN (6) ENGINE = InnoDB,
		   PARTITION p7 VALUES IN (7) ENGINE = InnoDB) */`
	testutils.RunSQL(t, table)
	testutils.RunSQL(t, `insert into part1 values (1, 1, NOW(), NOW(), NOW(), 1, 'type', 'token'),(1, 2, NOW(), NOW(), NOW(), 1, 'type', 'token'),(1, 3, NOW(), NOW(), NOW(), 1, 'type', 'token2')`) //nolint: dupword

	cfg, err := mysql.ParseDSN(testutils.DSN())
	assert.NoError(t, err)

	m, err := NewRunner(&Migration{
		Host:     cfg.Addr,
		Username: cfg.User,
		Password: cfg.Passwd,
		Database: cfg.DBName,
		Threads:  16,
		Table:    "part1",
		Alter:    "ENGINE=InnoDB",
	})
	assert.NoError(t, err)                // everything is specified.
	assert.NoError(t, m.Run(t.Context())) // should work.
	assert.NoError(t, m.Close())
}

// TestResumeFromCheckpointPhantom tests that there is not a phantom row issue
// when resuming from checkpoint. i.e. consider the following scenario:
// 1) A new row is inserted at the end of the table, and the copier copies it.. but the low watermark never advances past this point
// 2) The row is then deleted after it’s been copied (but the binary log doesn't get to this point)
// 3) A resume occurs
// 4) The insert and delete tracking ignore the row because it’s above the high watermark.
// 5) The INSERT..SELECT only inserts new rows, it doesn't delete non-conflicting existing rows.
// This leaves a broken state because the _new table has a row that should have been deleted.
//
// The fix for this is simple:
// - When resuming from checkpoint, we need to initialize the high watermark from a SELECT MAX(key) FROM the _new table.
// - If this is done correctly, then on resume the DELETE will no longer be ignored.
func TestResumeFromCheckpointPhantom(t *testing.T) {
	t.Skip("test is leaking")
	testutils.RunSQL(t, `DROP TABLE IF EXISTS phantomtest, _phantomtest_old, _phantomtest_chkpnt`)
	tbl := `CREATE TABLE phantomtest (
		id int(11) NOT NULL AUTO_INCREMENT,
		pad varbinary(1024) NOT NULL,
		PRIMARY KEY (id)
	)`
	testutils.RunSQL(t, tbl)
	cfg, err := mysql.ParseDSN(testutils.DSN())
	assert.NoError(t, err)

	// Insert dummy data.
	testutils.RunSQL(t, "INSERT INTO phantomtest (pad) SELECT RANDOM_BYTES(1024) FROM dual")
	testutils.RunSQL(t, "INSERT INTO phantomtest (pad) SELECT RANDOM_BYTES(1024) FROM phantomtest a, phantomtest b, phantomtest c LIMIT 100000")
	testutils.RunSQL(t, "INSERT INTO phantomtest (pad) SELECT RANDOM_BYTES(1024) FROM phantomtest a, phantomtest b, phantomtest c LIMIT 100000")

	m, err := NewRunner(&Migration{
		Host:            cfg.Addr,
		Username:        cfg.User,
		Password:        cfg.Passwd,
		Database:        cfg.DBName,
		Threads:         16,
		Table:           "phantomtest",
		Alter:           "ENGINE=InnoDB",
		TargetChunkTime: 100 * time.Millisecond,
	})
	assert.NoError(t, err)
	ctx, cancel := context.WithCancel(t.Context())

	// Do the initial setup.
	m.db, err = dbconn.New(testutils.DSN(), dbconn.NewDBConfig())
	assert.NoError(t, err)
	m.dbConfig = dbconn.NewDBConfig()
	m.table = table.NewTableInfo(m.db, m.migration.Database, m.migration.Table)
	assert.NoError(t, m.table.SetInfo(ctx))
	assert.NoError(t, m.createNewTable(ctx))
	assert.NoError(t, m.alterNewTable(ctx))
	assert.NoError(t, m.createCheckpointTable(ctx))
	logger := logrus.New()
	m.replClient = repl.NewClient(m.db, m.migration.Host, m.migration.Username, m.migration.Password, &repl.ClientConfig{
		Logger:          logger,
		Concurrency:     4,
		TargetBatchTime: m.migration.TargetChunkTime,
		ServerID:        repl.NewServerID(),
	})
	m.copier, err = row.NewCopier(m.db, m.table, m.newTable, &row.CopierConfig{
		Concurrency:     m.migration.Threads,
		TargetChunkTime: m.migration.TargetChunkTime,
		FinalChecksum:   m.migration.Checksum,
		Throttler:       &throttler.Noop{},
		Logger:          m.logger,
		MetricsSink:     &metrics.NoopSink{},
		DBConfig:        dbconn.NewDBConfig(),
	})
	assert.NoError(t, err)
	m.replClient.AddSubscription(m.table, m.newTable, m.copier.KeyAboveHighWatermark)
	err = m.replClient.Run(t.Context())
	assert.NoError(t, err)

	// Now we are ready to start copying rows.
	// Instead of calling m.copyRows() we will step through it manually.
	// Since we want to checkpoint after a few chunks.

	// m.copier.StartTime = time.Now()
	m.setCurrentState(stateCopyRows)
	assert.Equal(t, "copyRows", m.getCurrentState().String())

	// Open
	assert.NoError(t, m.copier.Open4Test())

	// first chunk.
	chunk, err := m.copier.Next4Test()
	assert.NoError(t, err)
	assert.Equal(t, "`id` < 1", chunk.String())
	err = m.copier.CopyChunk(ctx, chunk)
	assert.NoError(t, err)

	// second chunk
	chunk, err = m.copier.Next4Test()
	assert.NoError(t, err)
	assert.Equal(t, "`id` >= 1 AND `id` < 1001", chunk.String())
	err = m.copier.CopyChunk(ctx, chunk)
	assert.NoError(t, err)

	// now we insert a row in the range of the third chunk
	testutils.RunSQL(t, "INSERT INTO phantomtest (id, pad) VALUES (1002, RANDOM_BYTES(1024))")

	// we copy it but we don't feedback it (a hack)
	testutils.RunSQL(t, "INSERT INTO _phantomtest_new (id, pad) SELECT * FROM phantomtest WHERE id = 1002")

	// delete the row (but not from the _new table)
	// when it gets to recopy it will not be there.
	testutils.RunSQL(t, "DELETE FROM phantomtest WHERE id = 1002")

	// then we save the checkpoint without the feedback.
	assert.NoError(t, m.dumpCheckpoint(ctx))
	// assert there is a checkpoint
	var rowCount int
	err = m.db.QueryRow(`SELECT count(*) from _phantomtest_chkpnt`).Scan(&rowCount)
	assert.NoError(t, err)
	assert.Equal(t, 1, rowCount)

	// kill it.
	cancel()
	assert.NoError(t, m.Close())

	// Resume the migration using and apply all of the replication
	// changes before starting the copier.
	ctx = t.Context()
	m, err = NewRunner(&Migration{
		Host:            cfg.Addr,
		Username:        cfg.User,
		Password:        cfg.Passwd,
		Database:        cfg.DBName,
		Threads:         16,
		Table:           "phantomtest",
		Alter:           "ENGINE=InnoDB",
		TargetChunkTime: 100 * time.Millisecond,
		Checksum:        true,
	})
	assert.NoError(t, err)
	m.db, err = dbconn.New(testutils.DSN(), dbconn.NewDBConfig())
	assert.NoError(t, err)
	m.dbConfig = dbconn.NewDBConfig()
	m.table = table.NewTableInfo(m.db, m.migration.Database, m.migration.Table)
	assert.NoError(t, m.table.SetInfo(ctx))
	// check we can resume from checkpoint
	// this is normally done in m.setup() but we want to call it in isolation.
	assert.NoError(t, m.resumeFromCheckpoint(ctx))
	// This is normally done in m.setup()
	m.replClient.SetKeyAboveWatermarkOptimization(true)
	// doublecheck that the highPtr is 1002 in the _new table and not in the original table.
	assert.Equal(t, "10", m.table.MaxValue().String())
	assert.Equal(t, "1002", m.newTable.MaxValue().String())

	// flush the replication changes
	// if the bug exists, this would cause the breakage.
	assert.NoError(t, m.replClient.Flush(ctx))
	// start the copier.
	assert.NoError(t, m.copier.Run(ctx))
	// the checksum runs in prepare for cutover.
	// previously it would fail, but it should work as long as the resumeFromCheckpoint()
	// correctly finds the high watermark.
	err = m.checksum(ctx)
	assert.NoError(t, err)
	assert.NoError(t, m.Close())
}

func TestVarcharE2E(t *testing.T) {
	testutils.RunSQL(t, `DROP TABLE IF EXISTS varchart1`)
	table := `CREATE TABLE varchart1 (
				pk varchar(255) NOT NULL,
				b varchar(255) NOT NULL,
				PRIMARY KEY (pk)
			)`
	testutils.RunSQL(t, table)
	testutils.RunSQL(t, "INSERT INTO varchart1 SELECT UUID(), 'abcd' FROM dual ")
	testutils.RunSQL(t, "INSERT INTO varchart1 SELECT UUID(), 'abcd' FROM varchart1 a, varchart1 b, varchart1 c LIMIT 100000")
	testutils.RunSQL(t, "INSERT INTO varchart1 SELECT UUID(), 'abcd' FROM varchart1 a, varchart1 b, varchart1 c LIMIT 100000")
	testutils.RunSQL(t, "INSERT INTO varchart1 SELECT UUID(), 'abcd' FROM varchart1 a, varchart1 b, varchart1 c LIMIT 100000")
	testutils.RunSQL(t, "INSERT INTO varchart1 SELECT UUID(), 'abcd' FROM varchart1 a, varchart1 b, varchart1 c LIMIT 100000")

	cfg, err := mysql.ParseDSN(testutils.DSN())
	assert.NoError(t, err)
	m, err := NewRunner(&Migration{
		Host:     cfg.Addr,
		Username: cfg.User,
		Password: cfg.Passwd,
		Database: cfg.DBName,
		Threads:  16,
		Table:    "varchart1",
		Alter:    "ENGINE=InnoDB",
	})
	assert.NoError(t, err)
	err = m.Run(t.Context())
	assert.NoError(t, err)
	assert.NoError(t, m.Close())
}

func TestSkipDropAfterCutover(t *testing.T) {
	tableName := `drop_test`

	testutils.RunSQL(t, "DROP TABLE IF EXISTS "+tableName)
	table := fmt.Sprintf(`CREATE TABLE %s (
		pk int UNSIGNED NOT NULL,
		PRIMARY KEY(pk)
	)`, tableName)

	testutils.RunSQL(t, table)

	cfg, err := mysql.ParseDSN(testutils.DSN())
	assert.NoError(t, err)
	m, err := NewRunner(&Migration{
		Host:                 cfg.Addr,
		Username:             cfg.User,
		Password:             cfg.Passwd,
		Database:             cfg.DBName,
		Threads:              4,
		Table:                "drop_test",
		Alter:                "ENGINE=InnoDB",
		SkipDropAfterCutover: true,
	})
	assert.NoError(t, err)
	err = m.Run(t.Context())
	assert.NoError(t, err)

	sql := fmt.Sprintf(
		`SELECT COUNT(*) FROM INFORMATION_SCHEMA.TABLES 
		WHERE TABLE_SCHEMA=DATABASE() AND TABLE_NAME='%s'`, m.oldTableName())
	var tableCount int
	err = m.db.QueryRow(sql).Scan(&tableCount)
	assert.NoError(t, err)
	assert.Equal(t, 1, tableCount)
	assert.NoError(t, m.Close())
}

func TestDropAfterCutover(t *testing.T) {
	sentinelWaitLimit = 10 * time.Second

	tableName := `drop_test`

	testutils.RunSQL(t, "DROP TABLE IF EXISTS "+tableName)
	table := fmt.Sprintf(`CREATE TABLE %s (
		pk int UNSIGNED NOT NULL,
		PRIMARY KEY(pk)
	)`, tableName)

	testutils.RunSQL(t, table)

	cfg, err := mysql.ParseDSN(testutils.DSN())
	assert.NoError(t, err)
	m, err := NewRunner(&Migration{
		Host:                 cfg.Addr,
		Username:             cfg.User,
		Password:             cfg.Passwd,
		Database:             cfg.DBName,
		Threads:              4,
		Table:                "drop_test",
		Alter:                "ENGINE=InnoDB",
		SkipDropAfterCutover: false,
	})
	assert.NoError(t, err)
	err = m.Run(t.Context())
	assert.NoError(t, err)

	sql := fmt.Sprintf(
		`SELECT COUNT(*) FROM INFORMATION_SCHEMA.TABLES 
		WHERE TABLE_SCHEMA=DATABASE() AND TABLE_NAME='%s'`, m.oldTableName())
	var tableCount int
	err = m.db.QueryRow(sql).Scan(&tableCount)
	assert.NoError(t, err)
	assert.Equal(t, 0, tableCount)
	assert.NoError(t, m.Close())
}

func TestDeferCutOver(t *testing.T) {
	sentinelWaitLimit = 10 * time.Second

	tableName := `deferred_cutover`
	newName := fmt.Sprintf("_%s_new", tableName)
	sentinelTableName := fmt.Sprintf("_%s_sentinel", tableName)
	checkpointTableName := fmt.Sprintf("_%s_chkpnt", tableName)

	dropStmt := `DROP TABLE IF EXISTS %s`
	testutils.RunSQL(t, fmt.Sprintf(dropStmt, tableName))
	testutils.RunSQL(t, fmt.Sprintf(dropStmt, sentinelTableName))
	testutils.RunSQL(t, fmt.Sprintf(dropStmt, checkpointTableName))

	table := fmt.Sprintf(`CREATE TABLE %s (id bigint unsigned not null auto_increment, primary key(id))`, tableName)

	testutils.RunSQL(t, table)
	testutils.RunSQL(t, fmt.Sprintf("insert into %s () values (),(),(),(),(),(),(),(),(),()", tableName))
	testutils.RunSQL(t, fmt.Sprintf("insert into %s (id) select null from %s a, %s b, %s c limit 1000", tableName, tableName, tableName, tableName))

	cfg, err := mysql.ParseDSN(testutils.DSN())
	assert.NoError(t, err)
	m, err := NewRunner(&Migration{
		Host:                 cfg.Addr,
		Username:             cfg.User,
		Password:             cfg.Passwd,
		Database:             cfg.DBName,
		Threads:              4,
		Table:                "deferred_cutover",
		Alter:                "ENGINE=InnoDB",
		SkipDropAfterCutover: false,
		DeferCutOver:         true,
	})
	assert.NoError(t, err)
	wg := sync.WaitGroup{}
	wg.Add(1)
	go func() {
		defer wg.Done()
		err = m.Run(t.Context())
		assert.Error(t, err)
		assert.ErrorContains(t, err, "timed out waiting for sentinel table to be dropped")
	}()

	// While it's waiting, check the Progress.
	time.Sleep(1 * time.Second)
	assert.Equal(t, Progress{CurrentState: "waitingOnSentinelTable", Summary: "Waiting on Sentinel Table"}, m.GetProgress())
	wg.Wait()

	sql := fmt.Sprintf(
		`SELECT COUNT(*) FROM INFORMATION_SCHEMA.TABLES 
		WHERE TABLE_SCHEMA=DATABASE() AND TABLE_NAME='%s'`, newName)
	var tableCount int
	err = m.db.QueryRow(sql).Scan(&tableCount)
	assert.NoError(t, err)
	assert.Equal(t, 1, tableCount)
	assert.NoError(t, m.Close())
}

func TestDeferCutOverE2E(t *testing.T) {
	sentinelWaitLimit = 10 * time.Second

	c := make(chan error)
	tableName := `deferred_cutover_e2e`
	sentinelTableName := fmt.Sprintf("_%s_sentinel", tableName)
	checkpointTableName := fmt.Sprintf("_%s_chkpnt", tableName)

	dropStmt := `DROP TABLE IF EXISTS %s`
	testutils.RunSQL(t, fmt.Sprintf(dropStmt, tableName))
	testutils.RunSQL(t, fmt.Sprintf(dropStmt, sentinelTableName))
	testutils.RunSQL(t, fmt.Sprintf(dropStmt, checkpointTableName))
	table := fmt.Sprintf(`CREATE TABLE %s (id bigint unsigned not null auto_increment, primary key(id))`, tableName)

	testutils.RunSQL(t, table)
	testutils.RunSQL(t, fmt.Sprintf("insert into %s () values (),(),(),(),(),(),(),(),(),()", tableName))
	testutils.RunSQL(t, fmt.Sprintf("insert into %s (id) select null from %s a, %s b, %s c limit 1000", tableName, tableName, tableName, tableName))

	cfg, err := mysql.ParseDSN(testutils.DSN())
	assert.NoError(t, err)
	m, err := NewRunner(&Migration{
		Host:                 cfg.Addr,
		Username:             cfg.User,
		Password:             cfg.Passwd,
		Database:             cfg.DBName,
		Threads:              1,
		Table:                "deferred_cutover_e2e",
		Alter:                "ENGINE=InnoDB",
		SkipDropAfterCutover: false,
		DeferCutOver:         true,
	})
	assert.NoError(t, err)
	go func() {
		err := m.Run(t.Context())
		assert.NoError(t, err)
		c <- err
	}()

	// wait until the sentinel table exists
	db, err := dbconn.New(testutils.DSN(), dbconn.NewDBConfig())
	assert.NoError(t, err)
	defer db.Close()
	for {
		var rowCount int
		sql := fmt.Sprintf(
			`SELECT COUNT(*) FROM INFORMATION_SCHEMA.TABLES 
			WHERE TABLE_SCHEMA=DATABASE() AND TABLE_NAME='%s'`, sentinelTableName)
		err = db.QueryRow(sql).Scan(&rowCount)
		assert.NoError(t, err)
		if rowCount > 0 {
			break
		}
	}
	assert.NoError(t, err)

	testutils.RunSQL(t, "DROP TABLE "+sentinelTableName)

	err = <-c // wait for the migration to finish
	assert.NoError(t, err)

	sql := fmt.Sprintf(
		`SELECT COUNT(*) FROM INFORMATION_SCHEMA.TABLES 
		WHERE TABLE_SCHEMA=DATABASE() AND TABLE_NAME='%s'`, m.oldTableName())
	var tableCount int
	err = db.QueryRow(sql).Scan(&tableCount)
	assert.NoError(t, err)
	assert.Equal(t, 0, tableCount)
	assert.NoError(t, m.Close())
}

func TestDeferCutOverE2EBinlogAdvance(t *testing.T) {
	// This is very similar to TestDeferCutOverE2E but it checks that the migration
	// stage has changed rather than that the sentinel table has been created,
	// and it also checks that the binlog position has advanced.
	statusInterval = 500 * time.Millisecond
	sentinelWaitLimit = 1 * time.Minute

	c := make(chan error)
	tableName := `deferred_cutover_e2e_stage`
	sentinelTableName := fmt.Sprintf("_%s_sentinel", tableName)
	checkpointTableName := fmt.Sprintf("_%s_chkpnt", tableName)

	dropStmt := `DROP TABLE IF EXISTS %s`
	testutils.RunSQL(t, fmt.Sprintf(dropStmt, tableName))
	testutils.RunSQL(t, fmt.Sprintf(dropStmt, sentinelTableName))
	testutils.RunSQL(t, fmt.Sprintf(dropStmt, checkpointTableName))
	table := fmt.Sprintf(`CREATE TABLE %s (id bigint unsigned not null auto_increment, primary key(id))`, tableName)

	testutils.RunSQL(t, table)
	testutils.RunSQL(t, fmt.Sprintf("insert into %s () values (),(),(),(),(),(),(),(),(),()", tableName))
	testutils.RunSQL(t, fmt.Sprintf("insert into %s (id) select null from %s a, %s b, %s c limit 1000", tableName, tableName, tableName, tableName))

	cfg, err := mysql.ParseDSN(testutils.DSN())
	assert.NoError(t, err)
	m, err := NewRunner(&Migration{
		Host:                 cfg.Addr,
		Username:             cfg.User,
		Password:             cfg.Passwd,
		Database:             cfg.DBName,
		Threads:              1,
		Table:                "deferred_cutover_e2e_stage",
		Alter:                "ENGINE=InnoDB",
		SkipDropAfterCutover: false,
		DeferCutOver:         true,
	})
	assert.NoError(t, err)
	go func() {
		err := m.Run(t.Context())
		assert.NoError(t, err)
		c <- err
	}()

	// wait until the sentinel table exists
	db, err := dbconn.New(testutils.DSN(), dbconn.NewDBConfig())
	assert.NoError(t, err)
	defer db.Close()
	for m.getCurrentState() != stateWaitingOnSentinelTable {
	}
	assert.NoError(t, err)

	binlogPos := m.replClient.GetBinlogApplyPosition()
	for range 4 {
		testutils.RunSQL(t, fmt.Sprintf("insert into %s (id) select null from %s a, %s b, %s c limit 1000", tableName, tableName, tableName, tableName))
		time.Sleep(1 * time.Second)
		m.replClient.Flush(t.Context())
		newBinlogPos := m.replClient.GetBinlogApplyPosition()
		assert.Equal(t, 1, newBinlogPos.Compare(binlogPos))
		binlogPos = newBinlogPos
	}

	testutils.RunSQL(t, "DROP TABLE "+sentinelTableName)

	err = <-c // wait for the migration to finish
	assert.NoError(t, err)

	sql := fmt.Sprintf(
		`SELECT COUNT(*) FROM INFORMATION_SCHEMA.TABLES 
		WHERE TABLE_SCHEMA=DATABASE() AND TABLE_NAME='%s'`, m.oldTableName())
	var tableCount int
	err = db.QueryRow(sql).Scan(&tableCount)
	assert.NoError(t, err)
	assert.Equal(t, 0, tableCount)
	assert.NoError(t, m.Close())
}

func TestResumeFromCheckpointE2EWithManualSentinel(t *testing.T) {
	// This test is similar to TestResumeFromCheckpointE2E but it adds a sentinel table
	// created after the migration begins and is interrupted.
	// The migration itself runs with DeferCutOver=false
	// so we test to make sure a sentinel table created manually by the operator
	// blocks cutover.
	sentinelWaitLimit = 10 * time.Second
	statusInterval = 500 * time.Millisecond

	tableName := `resume_checkpoint_e2e_w_sentinel`
	tableInfo := table.TableInfo{SchemaName: "test", TableName: tableName}

	testutils.RunSQL(t, fmt.Sprintf(`DROP TABLE IF EXISTS %s, _%s_old, _%s_chkpnt, _%s_sentinel`, tableName, tableName, tableName, tableName))
	table := fmt.Sprintf(`CREATE TABLE %s (
		id int(11) NOT NULL AUTO_INCREMENT,
		pad varbinary(1024) NOT NULL,
		PRIMARY KEY (id)
	)`, tableName)
	testutils.RunSQL(t, table)
	migration := &Migration{}
	cfg, err := mysql.ParseDSN(testutils.DSN())
	assert.NoError(t, err)

	// Insert dummy data.
	testutils.RunSQL(t, fmt.Sprintf("INSERT INTO %s (pad) SELECT RANDOM_BYTES(1024) FROM dual", tableName))
	testutils.RunSQL(t, fmt.Sprintf("INSERT INTO %s (pad) SELECT RANDOM_BYTES(1024) FROM %s a, %s b, %s c LIMIT 100000", tableName, tableName, tableName, tableName))
	testutils.RunSQL(t, fmt.Sprintf("INSERT INTO %s (pad) SELECT RANDOM_BYTES(1024) FROM %s a, %s b, %s c LIMIT 100000", tableName, tableName, tableName, tableName))
	testutils.RunSQL(t, fmt.Sprintf("INSERT INTO %s (pad) SELECT RANDOM_BYTES(1024) FROM %s a, %s b, %s c LIMIT 100000", tableName, tableName, tableName, tableName))
	testutils.RunSQL(t, fmt.Sprintf("INSERT INTO %s (pad) SELECT RANDOM_BYTES(1024) FROM %s a, %s b, %s c LIMIT 100000", tableName, tableName, tableName, tableName))
	alterSQL := "ADD INDEX(pad);"
	// use as slow as possible here: we want the copy to be still running
	// when we kill it once we have a checkpoint saved.
	migration.Host = cfg.Addr
	migration.Username = cfg.User
	migration.Password = cfg.Passwd
	migration.Database = cfg.DBName
	migration.Threads = 1
	migration.Checksum = true
	migration.Table = tableName
	migration.Alter = alterSQL
	migration.TargetChunkTime = 100 * time.Millisecond
	migration.DeferCutOver = false

	runner, err := NewRunner(migration)
	assert.NoError(t, err)

	ctx, cancel := context.WithCancel(t.Context())

	go func() {
		err := runner.Run(ctx)
		assert.Error(t, err) // it gets interrupted as soon as there is a checkpoint saved.
	}()

	// wait until a checkpoint is saved (which means copy is in progress)
	db, err := dbconn.New(testutils.DSN(), dbconn.NewDBConfig())
	assert.NoError(t, err)
	defer db.Close()
	for {
		var rowCount int
		err = db.QueryRow(fmt.Sprintf(`SELECT count(*) from _%s_chkpnt`, tableName)).Scan(&rowCount)
		if err != nil {
			continue // table does not exist yet
		}
		if rowCount > 0 {
			// Test that it's not possible to acquire metadata lock with name
			// as tablename while the migration is running.
			lock, err := dbconn.NewMetadataLock(ctx, testutils.DSN(),
				&tableInfo, &testLogger{})
			assert.Error(t, err)
			if lock != nil {
				assert.ErrorContains(t, err, fmt.Sprintf("could not acquire metadata lock for %s, lock is held by another connection", lock.GetLockName()))
			}
			assert.Nil(t, lock)
			break
		}
	}
	// Between cancel and Close() every resource is freed.
	cancel()
	assert.NoError(t, runner.Close())

	// Manually create the sentinel table.
	testutils.RunSQL(t, fmt.Sprintf("CREATE TABLE _%s_sentinel (id int unsigned primary key)", tableName))

	// Insert some more dummy data
	testutils.RunSQL(t, fmt.Sprintf("INSERT INTO %s (pad) SELECT RANDOM_BYTES(1024) FROM %s LIMIT 1000", tableName, tableName))
	// Start a new migration with the same parameters.
	// Let it complete.
	newmigration := &Migration{}
	newmigration.Host = cfg.Addr
	newmigration.Username = cfg.User
	newmigration.Password = cfg.Passwd
	newmigration.Database = cfg.DBName
	newmigration.Threads = 4
	newmigration.Checksum = true
	newmigration.Table = tableName
	newmigration.Alter = alterSQL
	newmigration.TargetChunkTime = 5 * time.Second
	newmigration.DeferCutOver = false

	m, err := NewRunner(newmigration)
	assert.NoError(t, err)
	assert.NotNil(t, m)

	err = m.Run(t.Context())
	assert.Error(t, err)
	assert.ErrorContains(t, err, "timed out waiting for sentinel table to be dropped")
	assert.True(t, m.usedResumeFromCheckpoint)
	assert.NoError(t, m.Close())
}

func TestPreRunChecksE2E(t *testing.T) {
	// We test the checks in tests for that package, but we also want to test
	// that the checks run correctly when instantiating a migration.

	cfg, err := mysql.ParseDSN(testutils.DSN())
	assert.NoError(t, err)

	m, err := NewRunner(&Migration{
		Host:     cfg.Addr,
		Username: cfg.User,
		Password: cfg.Passwd,
		Database: cfg.DBName,
		Threads:  1,
		Table:    "test_checks_e2e",
		Alter:    "engine=innodb",
	})
	assert.NoError(t, err)
	db, err := dbconn.New(testutils.DSN(), dbconn.NewDBConfig())
	assert.NoError(t, err)
	defer db.Close()
	err = m.runChecks(t.Context(), check.ScopePreRun)
	assert.NoError(t, err)
}

// From https://github.com/cashapp/spirit/issues/241
// If an ALTER qualifies as instant, but an instant can't apply, don't burn an instant version.
func TestForNonInstantBurn(t *testing.T) {
	// We skip this test in MySQL 8.0.28. It uses INSTANT_COLS instead of total_row_versions
	// and it supports instant add col, but not instant drop col.
	// It's safe to skip, but we need 8.0.28 in tests because it's the minor version
	// used by Aurora's LTS.
	cfg, err := mysql.ParseDSN(testutils.DSN())
	assert.NoError(t, err)
	db, err := dbconn.New(testutils.DSN(), dbconn.NewDBConfig())
	assert.NoError(t, err)
	defer db.Close()
	var version string
	err = db.QueryRow(`SELECT version()`).Scan(&version)
	assert.NoError(t, err)
	if version == "8.0.28" {
		t.Skip("Skiping this test for MySQL 8.0.28")
	}
	// Continue with the test.
	testutils.RunSQL(t, `DROP TABLE IF EXISTS instantburn`)
	table := `CREATE TABLE instantburn (
		id int(11) NOT NULL AUTO_INCREMENT,
		pad varbinary(1024) NOT NULL,
		PRIMARY KEY (id)
	)`
	rowVersions := func() int {
		// Check that the number of total_row_versions is Zero (i'e doesn't burn)
		db, err := dbconn.New(testutils.DSN(), dbconn.NewDBConfig())
		assert.NoError(t, err)
		defer db.Close()
		var rowVersions int
		err = db.QueryRow(`SELECT total_row_versions FROM INFORMATION_SCHEMA.INNODB_TABLES where name='test/instantburn'`).Scan(&rowVersions)
		assert.NoError(t, err)
		return rowVersions
	}

	testutils.RunSQL(t, table)
	for range 32 { // requires 64 instants
		testutils.RunSQL(t, "ALTER TABLE instantburn ADD newcol INT, ALGORITHM=INSTANT")
		testutils.RunSQL(t, "ALTER TABLE instantburn DROP newcol, ALGORITHM=INSTANT")
	}
	assert.Equal(t, 64, rowVersions()) // confirm all 64 are used.
	m, err := NewRunner(&Migration{
		Host:     cfg.Addr,
		Username: cfg.User,
		Password: cfg.Passwd,
		Database: cfg.DBName,
		Threads:  1,
		Table:    "instantburn",
		Alter:    "add newcol2 int",
	})
	assert.NoError(t, err)
	defer m.Close()
	err = m.Run(t.Context())
	assert.NoError(t, err)

	assert.False(t, m.usedInstantDDL) // it would have had to apply a copy.
	assert.Equal(t, 0, rowVersions()) // confirm we reset to zero, not 1 (no burn)
}

// From https://github.com/cashapp/spirit/issues/283
// ALTER INDEX .. VISIBLE is INPLACE which is really weird.
// it only makes sense to be instant, so we attempt it as a "safe inplace".
// If it's not with a set of safe changes, then we error.
// This means the user is expected to split their DDL into two separate ALTERs.
//
// There is a partial workaround for users to use --force-inplace, which would
// help only if the other included changes are also INPLACE and not copy.
// We *do* document this under --force-inplace docs, but it's
// really not a typical use case to ever mix invisible with any other change.
// i.e. if anything it's more a side-effect than a workaround.
func TestIndexVisibility(t *testing.T) {
	cfg, err := mysql.ParseDSN(testutils.DSN())
	assert.NoError(t, err)

	testutils.RunSQL(t, `DROP TABLE IF EXISTS indexvisibility`)
	table := `CREATE TABLE indexvisibility (
		id int(11) NOT NULL AUTO_INCREMENT,
		b INT NOT NULL,
		c INT NOT NULL,
		PRIMARY KEY (id),
		INDEX (b)
	)`
	testutils.RunSQL(t, table)
	m, err := NewRunner(&Migration{
		Host:     cfg.Addr,
		Username: cfg.User,
		Password: cfg.Passwd,
		Database: cfg.DBName,
		Threads:  1,
		Table:    "indexvisibility",
		Alter:    "ALTER INDEX b INVISIBLE",
	})
	assert.NoError(t, err)
	err = m.Run(t.Context())
	assert.NoError(t, err)

	assert.True(t, m.usedInplaceDDL) // expected to count as safe.
	assert.NoError(t, m.Close())

	// Test again with visible
	m, err = NewRunner(&Migration{
		Host:     cfg.Addr,
		Username: cfg.User,
		Password: cfg.Passwd,
		Database: cfg.DBName,
		Threads:  1,
		Table:    "indexvisibility",
		Alter:    "ALTER INDEX b VISIBLE",
	})
	assert.NoError(t, err)
	err = m.Run(t.Context())
	assert.NoError(t, err)
	assert.True(t, m.usedInplaceDDL) // expected to count as safe.
	assert.NoError(t, m.Close())

	// Test again but include an unsafe INPLACE change at the same time.
	// This won't work by default.
	m, err = NewRunner(&Migration{
		Host:     cfg.Addr,
		Username: cfg.User,
		Password: cfg.Passwd,
		Database: cfg.DBName,
		Threads:  1,
		Table:    "indexvisibility",
		Alter:    "ALTER INDEX b VISIBLE, ADD INDEX (c)",
	})
	assert.NoError(t, err)
	err = m.Run(t.Context())
	assert.Error(t, err)
	assert.NoError(t, m.Close()) // it's errored, we don't need to try again. We can close.

	// But we will allow the above when force inplace is set.
	m, err = NewRunner(&Migration{
		Host:         cfg.Addr,
		Username:     cfg.User,
		Password:     cfg.Passwd,
		Database:     cfg.DBName,
		Threads:      1,
		Table:        "indexvisibility",
		Alter:        "ALTER INDEX b VISIBLE, ADD INDEX (c)",
		ForceInplace: true,
	})
	assert.NoError(t, err)
	err = m.Run(t.Context())
	assert.NoError(t, err)
	assert.NoError(t, m.Close())

	// But even when force inplace is set, we won't be able to do an operation
	// that requires a full copy. This is important because invisible should
	// never be mixed with copy (the semantics are weird since it's for experiments).
	m, err = NewRunner(&Migration{
		Host:         cfg.Addr,
		Username:     cfg.User,
		Password:     cfg.Passwd,
		Database:     cfg.DBName,
		Threads:      1,
		Table:        "indexvisibility",
		Alter:        "ALTER INDEX b VISIBLE, CHANGE c cc BIGINT NOT NULL",
		ForceInplace: true,
	})
	assert.NoError(t, err)
	err = m.Run(t.Context())
	assert.Error(t, err)
	assert.NoError(t, m.Close()) // it's errored, we don't need to try again. We can close.
}

func TestPreventConcurrentRuns(t *testing.T) {
	sentinelWaitLimit = 10 * time.Second

	tableName := `prevent_concurrent_runs`
	sentinelTableName := fmt.Sprintf("_%s_sentinel", tableName)
	checkpointTableName := fmt.Sprintf("_%s_chkpnt", tableName)

	dropStmt := `DROP TABLE IF EXISTS %s`
	testutils.RunSQL(t, fmt.Sprintf(dropStmt, tableName))
	testutils.RunSQL(t, fmt.Sprintf(dropStmt, sentinelTableName))
	testutils.RunSQL(t, fmt.Sprintf(dropStmt, checkpointTableName))

	table := fmt.Sprintf(`CREATE TABLE %s (id bigint unsigned not null auto_increment, primary key(id))`, tableName)

	testutils.RunSQL(t, table)
	testutils.RunSQL(t, fmt.Sprintf("insert into %s () values (),(),(),(),(),(),(),(),(),()", tableName))
	testutils.RunSQL(t, fmt.Sprintf("insert into %s (id) select null from %s a, %s b, %s c limit 1000", tableName, tableName, tableName, tableName))

	cfg, err := mysql.ParseDSN(testutils.DSN())
	assert.NoError(t, err)
	m, err := NewRunner(&Migration{
		Host:                 cfg.Addr,
		Username:             cfg.User,
		Password:             cfg.Passwd,
		Database:             cfg.DBName,
		Threads:              4,
		Table:                tableName,
		Alter:                "ENGINE=InnoDB",
		SkipDropAfterCutover: false,
		DeferCutOver:         true,
	})
	assert.NoError(t, err)
	defer m.Close()
	wg := sync.WaitGroup{}
	wg.Add(1)
	go func() {
		defer wg.Done()
		// Shadow err to avoid a data race
		err := m.Run(t.Context())
		assert.Error(t, err)
		assert.ErrorContains(t, err, "timed out waiting for sentinel table to be dropped")
	}()

	// While it's waiting, start another run and confirm it fails.
	time.Sleep(1 * time.Second)
	m2, err := NewRunner(&Migration{
		Host:                 cfg.Addr,
		Username:             cfg.User,
		Password:             cfg.Passwd,
		Database:             cfg.DBName,
		Threads:              4,
		Table:                tableName,
		Alter:                "ENGINE=InnoDB",
		SkipDropAfterCutover: false,
		DeferCutOver:         false,
	})
	assert.NoError(t, err)
	err = m2.Run(t.Context())
	defer m2.Close()
	assert.Error(t, err)
	assert.ErrorContains(t, err, "could not acquire metadata lock")
	wg.Wait()
}

func TestStatementWorkflowStillInstant(t *testing.T) {
	cfg, err := mysql.ParseDSN(testutils.DSN())
	assert.NoError(t, err)

	testutils.RunSQL(t, `DROP TABLE IF EXISTS stmtworkflow`)
	table := `CREATE TABLE stmtworkflow (
		id int(11) NOT NULL AUTO_INCREMENT,
		b INT NOT NULL,
		c INT NOT NULL,
		PRIMARY KEY (id),
		INDEX (b)
	)`
	testutils.RunSQL(t, table)
	m, err := NewRunner(&Migration{
		Host:      cfg.Addr,
		Username:  cfg.User,
		Password:  cfg.Passwd,
		Database:  cfg.DBName,
		Threads:   1,
		Statement: "ALTER TABLE stmtworkflow ADD newcol INT",
	})
	assert.NoError(t, err)
	err = m.Run(t.Context())
	assert.NoError(t, err)

	assert.True(t, m.usedInstantDDL) // expected to count as instant.
	assert.NoError(t, m.Close())
}

func TestTrailingSemicolon(t *testing.T) {
	cfg, err := mysql.ParseDSN(testutils.DSN())
	assert.NoError(t, err)

	testutils.RunSQL(t, `DROP TABLE IF EXISTS multiSecondary`)
	testutils.RunSQL(t, `CREATE TABLE multiSecondary (
			  id int unsigned NOT NULL AUTO_INCREMENT,
			  v varchar(32) DEFAULT NULL,
			  PRIMARY KEY (id),
			  KEY idx5 (v),
			  KEY idx1 (v),
			  KEY idx2 (v),
			  KEY idx3 (v),
			  KEY idx4 (v)
			)`)
	dropIndexesAlter := "drop index idx1, drop index idx2, drop index idx3, drop index idx4"
	m, err := NewRunner(&Migration{
		Host:     cfg.Addr,
		Username: cfg.User,
		Password: cfg.Passwd,
		Database: cfg.DBName,
		Table:    "multiSecondary",
		Alter:    dropIndexesAlter,
		Threads:  1,
	})
	require.NoError(t, err)
	err = m.Run(t.Context())
	require.NoError(t, err)

	assert.True(t, m.usedInplaceDDL) // must be inplace
	assert.NoError(t, m.Close())

	m, err = NewRunner(&Migration{
		Host:         cfg.Addr,
		Username:     cfg.User,
		Password:     cfg.Passwd,
		Database:     cfg.DBName,
		Statement:    "alter table multiSecondary add index idx1(v), add index idx2(v), add index idx3(v), add index idx4(v);",
		ForceInplace: true,
		Threads:      1,
	})
	require.NoError(t, err)
	err = m.Run(t.Context())
	require.NoError(t, err)

	require.True(t, m.usedInplaceDDL) // must be inplace
	require.NoError(t, m.Close())

	m, err = NewRunner(&Migration{
		Host:     cfg.Addr,
		Username: cfg.User,
		Password: cfg.Passwd,
		Database: cfg.DBName,
		Table:    "multiSecondary",
		// https://github.com/cashapp/spirit/issues/384
		Alter:   dropIndexesAlter + "; ",
		Threads: 1,
	})
	require.NoError(t, err)
	err = m.Run(t.Context())
	require.NoError(t, err)

	require.True(t, m.usedInplaceDDL) // must be inplace
	require.NoError(t, m.Close())
}<|MERGE_RESOLUTION|>--- conflicted
+++ resolved
@@ -684,11 +684,7 @@
 	testutils.RunSQL(t, `insert into cpt1 (id2,pad) SELECT 1, REPEAT('a', 100) FROM cpt1 a JOIN cpt1 b JOIN cpt1 c`)
 	testutils.RunSQL(t, `insert into cpt1 (id2,pad) SELECT 1, REPEAT('a', 100) FROM cpt1 a JOIN cpt1 LIMIT 100000`) // ~100k rows
 
-<<<<<<< HEAD
-	testLogger := &testLogger{FieldLogger: logrus.New()}
-=======
 	testLogger := newTestLogger()
->>>>>>> c3be3c01
 
 	preSetup := func() *Runner {
 		r, err := NewRunner(&Migration{
@@ -729,7 +725,7 @@
 	assert.NoError(t, r.alterNewTable(t.Context()))
 	assert.NoError(t, r.createCheckpointTable(t.Context()))
 	r.replClient = repl.NewClient(r.db, r.migration.Host, r.migration.Username, r.migration.Password, &repl.ClientConfig{
-		Logger:          logrus.New(), // don't use the logger from migration since we feed status to it.
+		Logger:          logrus.New(), // don't use the logger for migration since we feed status to it.
 		Concurrency:     4,
 		TargetBatchTime: r.migration.TargetChunkTime,
 		ServerID:        repl.NewServerID(),
@@ -737,17 +733,13 @@
 	r.replClient.AddSubscription(r.table, r.newTable, nil)
 	r.copier, err = row.NewCopier(r.db, r.table, r.newTable, row.NewCopierDefaultConfig())
 	assert.NoError(t, err)
-<<<<<<< HEAD
-	err = r.replClient.Run(t.Context())
-	assert.NoError(t, err)
-=======
-	assert.NoError(t, r.replClient.Run())
->>>>>>> c3be3c01
+	assert.NoError(t, r.replClient.Run(t.Context()))
 
 	// Now we are ready to start copying rows.
 	// Instead of calling r.copyRows() we will step through it manually.
 	// Since we want to checkpoint after a few chunks.
 
+	// r.copier.StartTime = time.Now()
 	r.setCurrentState(stateCopyRows)
 	assert.Equal(t, "copyRows", r.getCurrentState().String())
 
@@ -801,51 +793,39 @@
 
 	// Now lets imagine that everything fails and we need to start
 	// from checkpoint again.
-	r2 := preSetup()
-	defer r2.Close()
-
-<<<<<<< HEAD
-	assert.NoError(t, r2.resumeFromCheckpoint(t.Context()))
-
-	// Start the binary log feed just before copy rows starts.
-	err = r2.replClient.Run(t.Context())
-	assert.NoError(t, err)
-
-	r2.replClient.Close()
-=======
+
 	r = preSetup()
 	defer r.Close()
 	// Start the binary log feed just before copy rows starts.
 	// replClient.Run() is already called in resumeFromCheckpoint.
 	assert.NoError(t, r.resumeFromCheckpoint(t.Context()))
->>>>>>> c3be3c01
 	// This opens the table at the checkpoint (table.OpenAtWatermark())
 	// which sets the chunkPtr at the LowerBound. It also has to position
 	// the watermark to this point so new watermarks "align" correctly.
 	// So lets now call NextChunk to verify.
 
-	chunk, err := r2.copier.Next4Test()
+	chunk, err := r.copier.Next4Test()
 	assert.NoError(t, err)
 	assert.Equal(t, "1001", chunk.LowerBound.Value[0].String())
-	assert.NoError(t, r2.copier.CopyChunk(t.Context(), chunk))
+	assert.NoError(t, r.copier.CopyChunk(t.Context(), chunk))
 
 	// It's ideally not typical but you can still dump checkpoint from
 	// a restored checkpoint state. We won't have advanced anywhere from
 	// the last checkpoint because on restore, the LowerBound is taken.
-	watermark, err = r2.copier.GetLowWatermark()
+	watermark, err = r.copier.GetLowWatermark()
 	assert.NoError(t, err)
 	assert.JSONEq(t, "{\"Key\":[\"id\"],\"ChunkSize\":1000,\"LowerBound\":{\"Value\": [\"1001\"],\"Inclusive\":true},\"UpperBound\":{\"Value\": [\"2001\"],\"Inclusive\":false}}", watermark)
 	// Dump a checkpoint
-	assert.NoError(t, r2.dumpCheckpoint(t.Context()))
+	assert.NoError(t, r.dumpCheckpoint(t.Context()))
 
 	// Let's confirm we do advance the watermark.
 	for range 10 {
-		chunk, err = r2.copier.Next4Test()
+		chunk, err = r.copier.Next4Test()
 		assert.NoError(t, err)
-		assert.NoError(t, r2.copier.CopyChunk(t.Context(), chunk))
+		assert.NoError(t, r.copier.CopyChunk(t.Context(), chunk))
 	}
 
-	watermark, err = r2.copier.GetLowWatermark()
+	watermark, err = r.copier.GetLowWatermark()
 	assert.NoError(t, err)
 	assert.JSONEq(t, "{\"Key\":[\"id\"],\"ChunkSize\":1000,\"LowerBound\":{\"Value\": [\"11001\"],\"Inclusive\":true},\"UpperBound\":{\"Value\": [\"12001\"],\"Inclusive\":false}}", watermark)
 }
