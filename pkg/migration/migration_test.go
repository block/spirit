package migration

import (
	"database/sql"
	"fmt"
	"os"
	"testing"
	"time"

	"github.com/stretchr/testify/require"
	"go.uber.org/goleak"

	_ "github.com/pingcap/tidb/pkg/parser/test_driver"

	"github.com/cashapp/spirit/pkg/testutils"
	"github.com/go-sql-driver/mysql"

	"github.com/stretchr/testify/assert"
)

func TestMain(m *testing.M) {
	checkpointDumpInterval = 100 * time.Millisecond
	statusInterval = 10 * time.Millisecond // the status will be accurate to 1ms
	sentinelCheckInterval = 100 * time.Millisecond
	sentinelWaitLimit = 10 * time.Second
<<<<<<< HEAD
	//goleak.VerifyTestMain(m)
=======
	goleak.VerifyTestMain(m)
>>>>>>> c3be3c01
	os.Exit(m.Run())
}

func TestE2ENullAlterEmpty(t *testing.T) {
	testutils.RunSQL(t, `DROP TABLE IF EXISTS t1e2e, _t1e2e_new`)
	table := `CREATE TABLE t1e2e (
		id int(11) NOT NULL AUTO_INCREMENT,
		name varchar(255) NOT NULL,
		PRIMARY KEY (id)
	)`
	testutils.RunSQL(t, table)
	migration := &Migration{}
	cfg, err := mysql.ParseDSN(testutils.DSN())
	assert.NoError(t, err)

	migration.Host = cfg.Addr
	migration.Username = cfg.User
	migration.Password = cfg.Passwd
	migration.Database = cfg.DBName
	migration.Threads = 1
	migration.Checksum = true
	migration.Table = "t1e2e"
	migration.Alter = "ENGINE=InnoDB"

	err = migration.Run()
	assert.NoError(t, err)
}

func TestMissingAlter(t *testing.T) {
	testutils.RunSQL(t, `DROP TABLE IF EXISTS t1, _t1_new`)
	table := `CREATE TABLE t1 (
		id int(11) NOT NULL AUTO_INCREMENT,
		name varchar(255) NOT NULL,
		PRIMARY KEY (id)
	)`
	testutils.RunSQL(t, table)
	migration := &Migration{}
	cfg, err := mysql.ParseDSN(testutils.DSN())
	assert.NoError(t, err)

	migration.Host = cfg.Addr
	migration.Username = cfg.User
	migration.Password = cfg.Passwd
	migration.Database = cfg.DBName
	migration.Threads = 16
	migration.Checksum = true
	migration.Table = "t1"
	migration.Alter = ""

	err = migration.Run()
	assert.Error(t, err) // missing alter
	assert.ErrorContains(t, err, "alter statement is required")
}

func TestBadDatabaseCredentials(t *testing.T) {
	testutils.RunSQL(t, `DROP TABLE IF EXISTS t1, _t1_new`)
	table := `CREATE TABLE t1 (
		id int(11) NOT NULL AUTO_INCREMENT,
		name varchar(255) NOT NULL,
		PRIMARY KEY (id)
	)`
	testutils.RunSQL(t, table)
	migration := &Migration{}
	cfg, err := mysql.ParseDSN(testutils.DSN())
	assert.NoError(t, err)

	migration.Host = "127.0.0.1:9999"
	migration.Username = cfg.User
	migration.Password = cfg.Passwd
	migration.Database = cfg.DBName
	migration.Threads = 16
	migration.Checksum = true
	migration.Table = "t1"
	migration.Alter = "ENGINE=InnoDB"

	err = migration.Run()
	assert.Error(t, err)                                        // bad database credentials
	assert.ErrorContains(t, err, "connect: connection refused") // could be no host or temporary resolution failure.
}

func TestE2ENullAlter1Row(t *testing.T) {
	testutils.RunSQL(t, `DROP TABLE IF EXISTS t1, _t1_new`)
	table := `CREATE TABLE t1 (
		id int(11) NOT NULL AUTO_INCREMENT,
		name varchar(255) NOT NULL,
		PRIMARY KEY (id)
	)`
	testutils.RunSQL(t, table)
	testutils.RunSQL(t, `insert into t1 (id,name) values (1, 'aaa')`)
	migration := &Migration{}
	cfg, err := mysql.ParseDSN(testutils.DSN())
	assert.NoError(t, err)

	migration.Host = cfg.Addr
	migration.Username = cfg.User
	migration.Password = cfg.Passwd
	migration.Database = cfg.DBName
	migration.Threads = 16
	migration.Checksum = true
	migration.Table = "t1"
	migration.Alter = "ENGINE=InnoDB"

	err = migration.Run()
	assert.NoError(t, err)
}

func TestE2ENullAlterWithReplicas(t *testing.T) {
	replicaDSN := os.Getenv("REPLICA_DSN")
	if replicaDSN == "" {
		t.Skip("skipping replica tests because REPLICA_DSN not set")
	}
	testutils.RunSQL(t, `DROP TABLE IF EXISTS replicatest, _replicatest_new`)
	table := `CREATE TABLE replicatest (
		id int(11) NOT NULL AUTO_INCREMENT,
		name varchar(255) NOT NULL,
		PRIMARY KEY (id)
	)`
	testutils.RunSQL(t, table)
	migration := &Migration{}
	cfg, err := mysql.ParseDSN(testutils.DSN())
	assert.NoError(t, err)

	migration.Host = cfg.Addr
	migration.Username = cfg.User
	migration.Password = cfg.Passwd
	migration.Database = cfg.DBName
	migration.Threads = 16
	migration.Checksum = true
	migration.Table = "replicatest"
	migration.Alter = "ENGINE=InnoDB"
	migration.ReplicaDSN = replicaDSN
	migration.ReplicaMaxLag = 10 * time.Second

	err = migration.Run()
	assert.NoError(t, err)
}

// TestRenameInMySQL80 tests that even though renames are not supported,
// if the version is 8.0 it will apply the instant operation before
// the rename check applies. It's only when it needs to actually migrate
// that it won't allow renames.
func TestRenameInMySQL80(t *testing.T) {
	db, err := sql.Open("mysql", testutils.DSN())
	assert.NoError(t, err)
	defer db.Close()
	testutils.RunSQL(t, `DROP TABLE IF EXISTS renamet1, _renamet1_new`)
	table := `CREATE TABLE renamet1 (
		id int(11) NOT NULL AUTO_INCREMENT,
		name varchar(255) NOT NULL,
		PRIMARY KEY (id)
	)`
	testutils.RunSQL(t, table)
	migration := &Migration{}
	cfg, err := mysql.ParseDSN(testutils.DSN())
	assert.NoError(t, err)

	migration.Host = cfg.Addr
	migration.Username = cfg.User
	migration.Password = cfg.Passwd
	migration.Database = cfg.DBName
	migration.Threads = 16
	migration.Checksum = true
	migration.Table = "renamet1"
	migration.Alter = "CHANGE name nameNew varchar(255) not null"

	err = migration.Run()
	assert.NoError(t, err)
}

// TestUniqueOnNonUniqueData tests that we:
// 1. Fail trying to add a unique index on non-unique data.
// 2. The error does not blame spirit, but is instead suggestive of user-data error.
func TestUniqueOnNonUniqueData(t *testing.T) {
	db, err := sql.Open("mysql", testutils.DSN())
	assert.NoError(t, err)
	defer db.Close()
	testutils.RunSQL(t, `DROP TABLE IF EXISTS uniquet1, _uniquet1_new`)
	testutils.RunSQL(t, `CREATE TABLE uniquet1 (id int not null primary key auto_increment, b int not null, pad1 varbinary(1024));`)
	testutils.RunSQL(t, `INSERT INTO uniquet1 SELECT NULL, 1, RANDOM_BYTES(1024) from dual;`)
	testutils.RunSQL(t, `INSERT INTO uniquet1 SELECT NULL, 1, RANDOM_BYTES(1024) from uniquet1 a join uniquet1 b join uniquet1 c limit 100000;`)
	testutils.RunSQL(t, `INSERT INTO uniquet1 SELECT NULL, 1, RANDOM_BYTES(1024) from uniquet1 a join uniquet1 b join uniquet1 c limit 100000;`)
	testutils.RunSQL(t, `INSERT INTO uniquet1 SELECT NULL, 1, RANDOM_BYTES(1024) from uniquet1 a join uniquet1 b join uniquet1 c limit 100000;`)
	testutils.RunSQL(t, `INSERT INTO uniquet1 SELECT NULL, 1, RANDOM_BYTES(1024) from uniquet1 a join uniquet1 b join uniquet1 c limit 100000;`)
	testutils.RunSQL(t, `UPDATE uniquet1 SET b = id;`)
	testutils.RunSQL(t, `UPDATE uniquet1 SET b = 12345 ORDER BY RAND() LIMIT 2;`)
	migration := &Migration{}
	cfg, err := mysql.ParseDSN(testutils.DSN())
	assert.NoError(t, err)

	migration.Host = cfg.Addr
	migration.Username = cfg.User
	migration.Password = cfg.Passwd
	migration.Database = cfg.DBName
	migration.Threads = 16
	migration.Checksum = true
	migration.Table = "uniquet1"
	migration.Alter = "ADD UNIQUE (b)"
	err = migration.Run()
	assert.Error(t, err)
	assert.ErrorContains(t, err, "Check that the ALTER statement is not adding a UNIQUE INDEX to non-unique data")
}

func TestGeneratedColumns(t *testing.T) {
	testutils.RunSQL(t, `DROP TABLE IF EXISTS t1generated, _t1generated_new`)
	table := `CREATE TABLE t1generated (
	 id int not null primary key auto_increment,
    b int not null,
    c int GENERATED ALWAYS AS  (b + 1)
	)`
	testutils.RunSQL(t, table)
	migration := &Migration{}
	cfg, err := mysql.ParseDSN(testutils.DSN())
	assert.NoError(t, err)

	migration.Host = cfg.Addr
	migration.Username = cfg.User
	migration.Password = cfg.Passwd
	migration.Database = cfg.DBName
	migration.Threads = 1
	migration.Checksum = true
	migration.Table = "t1generated"
	migration.Alter = "ENGINE=InnoDB"

	err = migration.Run()
	assert.NoError(t, err)
}

type testcase struct {
	OldType string
	NewType string
}

// TestBinaryChecksum tests that we can alter a binary column and still get a checksum match.
// It works fine from varbinary(50)->varbinary(100), but not from binary(50)->binary(100),
// without an intermediate cast.
func TestBinaryChecksum(t *testing.T) {
	tests := []testcase{
		{"binary(50)", "varbinary(100)"},
		{"binary(50)", "binary(100)"},
		{"varbinary(100)", "varbinary(50)"},
		{"varbinary(100)", "binary(50)"},
		{"blob", "tinyblob"},
		{"tinyblob", "blob"},
		{"mediumblob", "tinyblob"},
		{"longblob", "mediumblob"},
		{"binary(100)", "blob"},
		{"blob", "binary(100)"},
	}
	for _, test := range tests {
		testutils.RunSQL(t, `DROP TABLE IF EXISTS t1varbin, _t1varbin_new`)
		table := fmt.Sprintf(`CREATE TABLE t1varbin (
	 id int not null primary key auto_increment,
    b %s not null
	)`, test.OldType)
		testutils.RunSQL(t, table)
		testutils.RunSQL(t, `insert into t1varbin values (null, 'abcdefg')`)
		migration := &Migration{}
		cfg, err := mysql.ParseDSN(testutils.DSN())
		assert.NoError(t, err)
		migration.Host = cfg.Addr
		migration.Username = cfg.User
		migration.Password = cfg.Passwd
		migration.Database = cfg.DBName
		migration.Threads = 1
		migration.Checksum = true
		migration.Table = "t1varbin"
		migration.Alter = fmt.Sprintf("CHANGE b b %s not null", test.NewType) //nolint: dupword
		err = migration.Run()
		assert.NoError(t, err)
	}
}

// TestConvertCharset tests that we can change the character set from latin1 to utf8mb4,
// and that the non 7-bit characters that can be represented in latin1 as 1 byte,
// checksum correctly against their multi-byte utf8mb4 representations
func TestConvertCharset(t *testing.T) {
	testutils.RunSQL(t, `DROP TABLE IF EXISTS t1charset, _t1charset_new`)
	table := `CREATE TABLE t1charset (
	 id int not null primary key auto_increment,
    b varchar(100) not null
	) charset=latin1`
	testutils.RunSQL(t, table)
	testutils.RunSQL(t, `insert into t1charset values (null, 'à'), (null, '€')`)
	migration := &Migration{}
	cfg, err := mysql.ParseDSN(testutils.DSN())
	assert.NoError(t, err)
	migration.Host = cfg.Addr
	migration.Username = cfg.User
	migration.Password = cfg.Passwd
	migration.Database = cfg.DBName
	migration.Threads = 1
	migration.Checksum = true
	migration.Table = "t1charset"
	migration.Alter = "CONVERT TO CHARACTER SET UTF8MB4"
	err = migration.Run()
	assert.NoError(t, err)

	// Because utf8mb4 is the superset, it doesn't matter that that's
	// what the checksum casts to. We should be able to convert back as well.
	migration = &Migration{
		Host:     cfg.Addr,
		Username: cfg.User,
		Password: cfg.Passwd,
		Database: cfg.DBName,
		Threads:  1,
		Checksum: true,
		Table:    "t1charset",
		Alter:    "CONVERT TO CHARACTER SET latin1",
	}
	err = migration.Run()
	assert.NoError(t, err)
}

func TestStmtWorkflow(t *testing.T) {
	testutils.RunSQL(t, `DROP TABLE IF EXISTS t1s, _t1s_new`)
	table := `CREATE TABLE t1s (
	 id int not null primary key auto_increment,
    b varchar(100) not null
	)`
	cfg, err := mysql.ParseDSN(testutils.DSN())
	assert.NoError(t, err)
	migration := &Migration{
		Host:      cfg.Addr,
		Username:  cfg.User,
		Password:  cfg.Passwd,
		Database:  cfg.DBName,
		Threads:   1,
		Checksum:  true,
		Statement: table, // CREATE TABLE.
	}
	err = migration.Run()
	assert.NoError(t, err)
	// We can also specify ALTER options in the statement.
	migration = &Migration{
		Host:      cfg.Addr,
		Username:  cfg.User,
		Password:  cfg.Passwd,
		Database:  cfg.DBName,
		Threads:   1,
		Checksum:  true,
		Statement: "ALTER TABLE t1s ADD COLUMN c int", // ALTER TABLE.
	}
	err = migration.Run()
	assert.NoError(t, err)
}

// TestUnparsableStatements tests that the behavior is expected in cases
// where we know the TiDB parser does not support the statement. We document
// that we require the TiDB parser to parse the statement for it to execute,
// which feels like a reasonable limitation based on its capabilities.
// Example TiDB bug: https://github.com/pingcap/tidb/issues/54700
func TestUnparsableStatements(t *testing.T) {
	testutils.RunSQL(t, `DROP TABLE IF EXISTS t1parse, _t1parse_new`)
	table := `CREATE TABLE t1parse (b BLOB DEFAULT ('abc'))`
	cfg, err := mysql.ParseDSN(testutils.DSN())
	assert.NoError(t, err)
	migration := &Migration{
		Host:      cfg.Addr,
		Username:  cfg.User,
		Password:  cfg.Passwd,
		Database:  cfg.DBName,
		Threads:   1,
		Checksum:  true,
		Statement: table,
	}
	err = migration.Run()
	assert.Error(t, err)
	assert.ErrorContains(t, err, "could not parse SQL statement")

	// Try again as ALTER TABLE, with --statement
	testutils.RunSQL(t, table)
	migration = &Migration{
		Host:      cfg.Addr,
		Username:  cfg.User,
		Password:  cfg.Passwd,
		Database:  cfg.DBName,
		Threads:   1,
		Checksum:  true,
		Statement: "ALTER TABLE t1parse ADD COLUMN c BLOB DEFAULT ('abc')",
	}
	err = migration.Run()
	assert.Error(t, err)
	assert.ErrorContains(t, err, "could not parse SQL statement")

	// With ALTER TABLE as --table and --alter
	migration = &Migration{
		Host:     cfg.Addr,
		Username: cfg.User,
		Password: cfg.Passwd,
		Database: cfg.DBName,
		Threads:  1,
		Checksum: true,
		Table:    "t1parse",
		Alter:    "ADD COLUMN c BLOB DEFAULT ('abc')",
	}
	err = migration.Run()
	assert.Error(t, err)
	assert.ErrorContains(t, err, "could not parse SQL statement")

	// With CREATE TRIGGER.
	migration = &Migration{
		Host:      cfg.Addr,
		Username:  cfg.User,
		Password:  cfg.Passwd,
		Database:  cfg.DBName,
		Threads:   1,
		Checksum:  true,
		Statement: "CREATE TRIGGER ins_sum BEFORE INSERT ON t1parse FOR EACH ROW SET @sum = @sum + NEW.b;",
	}
	err = migration.Run()
	assert.Error(t, err)
	assert.ErrorContains(t, err, "could not parse SQL statement")
}

func TestCreateIndexIsRewritten(t *testing.T) {
	testutils.RunSQL(t, `DROP TABLE IF EXISTS t1createindex, _t1createindex_new`)
	tbl := `CREATE TABLE t1createindex (
	 id int not null primary key auto_increment,
  	b int not null
	)`
	testutils.RunSQL(t, tbl)
	cfg, err := mysql.ParseDSN(testutils.DSN())
	assert.NoError(t, err)
	require.NotEmpty(t, cfg.DBName)
	migration := &Migration{
		Host:      cfg.Addr,
		Username:  cfg.User,
		Password:  cfg.Passwd,
		Database:  cfg.DBName,
		Threads:   1,
		Checksum:  true,
		Statement: "CREATE INDEX idx ON " + cfg.DBName + ".t1createindex (b)",
	}
	err = migration.Run()
	assert.NoError(t, err)
}

func TestSchemaNameIncluded(t *testing.T) {
	testutils.RunSQL(t, `DROP TABLE IF EXISTS t1schemaname, _t1schemaname_new`)
	tbl := `CREATE TABLE t1schemaname (
	 id int not null primary key auto_increment,
  	b int not null
	)`
	testutils.RunSQL(t, tbl)
	cfg, err := mysql.ParseDSN(testutils.DSN())
	assert.NoError(t, err)
	migration := &Migration{
		Host:      cfg.Addr,
		Username:  cfg.User,
		Password:  cfg.Passwd,
		Database:  cfg.DBName,
		Threads:   1,
		Checksum:  true,
		Statement: "ALTER TABLE test.t1schemaname ADD COLUMN c int",
	}
	err = migration.Run()
	assert.NoError(t, err)
}<|MERGE_RESOLUTION|>--- conflicted
+++ resolved
@@ -23,11 +23,7 @@
 	statusInterval = 10 * time.Millisecond // the status will be accurate to 1ms
 	sentinelCheckInterval = 100 * time.Millisecond
 	sentinelWaitLimit = 10 * time.Second
-<<<<<<< HEAD
-	//goleak.VerifyTestMain(m)
-=======
 	goleak.VerifyTestMain(m)
->>>>>>> c3be3c01
 	os.Exit(m.Run())
 }
 
