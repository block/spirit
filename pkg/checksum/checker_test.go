package checksum

import (
	"log/slog"
	"os"
	"testing"
	"time"

	"github.com/block/spirit/pkg/applier"
	"github.com/block/spirit/pkg/dbconn"
	"github.com/block/spirit/pkg/repl"
	"github.com/block/spirit/pkg/table"
	"github.com/block/spirit/pkg/testutils"
	mysql "github.com/go-sql-driver/mysql"
	"github.com/stretchr/testify/assert"
	"go.uber.org/goleak"
)

func TestMain(m *testing.M) {
	goleak.VerifyTestMain(m)
	os.Exit(m.Run())
}

func TestBasicChecksum(t *testing.T) {
	testutils.RunSQL(t, "DROP TABLE IF EXISTS basic_checksum, _basic_checksum_new, _basic_checksum_chkpnt")
	testutils.RunSQL(t, "CREATE TABLE basic_checksum (a INT NOT NULL, b INT, c INT, PRIMARY KEY (a))")
	testutils.RunSQL(t, "CREATE TABLE _basic_checksum_new (a INT NOT NULL, b INT, c INT, PRIMARY KEY (a))")
	testutils.RunSQL(t, "CREATE TABLE _basic_checksum_chkpnt (a INT)") // for binlog advancement
	testutils.RunSQL(t, "INSERT INTO basic_checksum VALUES (1, 2, 3)")
	testutils.RunSQL(t, "INSERT INTO _basic_checksum_new VALUES (1, 2, 3)")

	db, err := dbconn.New(testutils.DSN(), dbconn.NewDBConfig())
	assert.NoError(t, err)
	defer db.Close()

	t1 := table.NewTableInfo(db, "test", "basic_checksum")
	assert.NoError(t, t1.SetInfo(t.Context()))
	t2 := table.NewTableInfo(db, "test", "_basic_checksum_new")
	assert.NoError(t, t2.SetInfo(t.Context()))
	logger := slog.Default()

	cfg, err := mysql.ParseDSN(testutils.DSN())
	assert.NoError(t, err)
	feed := repl.NewClient(db, cfg.Addr, cfg.User, cfg.Passwd, &repl.ClientConfig{
		Logger:          logger,
		Concurrency:     4,
		TargetBatchTime: time.Second,
		ServerID:        repl.NewServerID(),
	})
	assert.NoError(t, feed.Run(t.Context()))
	defer feed.Close()
	assert.NoError(t, feed.AddSubscription(t1, t2, nil))

	chunker, err := table.NewChunker(t1, t2, 0, slog.Default())
	assert.NoError(t, err)
	assert.NoError(t, chunker.Open())
	checker, err := NewChecker(db, chunker, feed, NewCheckerDefaultConfig())
	assert.NoError(t, err)

	assert.NoError(t, checker.Run(t.Context()))
}

func TestBasicValidation(t *testing.T) {
	testutils.RunSQL(t, "DROP TABLE IF EXISTS basic_validation, basic_validation2, _basic_validation_chkpnt")
	testutils.RunSQL(t, "CREATE TABLE basic_validation (a INT NOT NULL, b INT, c INT, PRIMARY KEY (a))")
	testutils.RunSQL(t, "CREATE TABLE basic_validation2 (a INT NOT NULL, b INT, c INT, PRIMARY KEY (a))")
	testutils.RunSQL(t, "CREATE TABLE _basic_validation_chkpnt (a INT)") // for binlog advancement
	testutils.RunSQL(t, "INSERT INTO basic_validation VALUES (1, 2, 3)")
	testutils.RunSQL(t, "INSERT INTO basic_validation2 VALUES (1, 2, 3)")

	db, err := dbconn.New(testutils.DSN(), dbconn.NewDBConfig())
	assert.NoError(t, err)
	defer db.Close()

	t1 := table.NewTableInfo(db, "test", "basic_validation")
	assert.NoError(t, t1.SetInfo(t.Context()))
	t2 := table.NewTableInfo(db, "test", "basic_validation2")
	assert.NoError(t, t2.SetInfo(t.Context()))
	logger := slog.Default()

	cfg, err := mysql.ParseDSN(testutils.DSN())
	assert.NoError(t, err)
	feed := repl.NewClient(db, cfg.Addr, cfg.User, cfg.Passwd, &repl.ClientConfig{
		Logger:          logger,
		Concurrency:     4,
		TargetBatchTime: time.Second,
		ServerID:        repl.NewServerID(),
	})
	defer feed.Close()
	assert.NoError(t, feed.AddSubscription(t1, t2, nil))
	assert.NoError(t, feed.Run(t.Context()))

	chunker, err := table.NewChunker(t1, t2, 0, slog.Default())
	assert.NoError(t, err)

	_, err = NewChecker(db, nil, feed, NewCheckerDefaultConfig())
	assert.EqualError(t, err, "chunker must be non-nil")

	_, err = NewChecker(db, chunker, nil, NewCheckerDefaultConfig()) // no feed
	assert.EqualError(t, err, "feed must be non-nil")
}

func TestUnfixableUniqueChecksum(t *testing.T) {
	testutils.RunSQL(t, `DROP TABLE IF EXISTS uniqfailuret1, uniqfailuret2`)
	table1 := `CREATE TABLE uniqfailuret1 (
				id int NOT NULL AUTO_INCREMENT,
				name varchar(255) NOT NULL,
				b varchar(255) NOT NULL,
				PRIMARY KEY (id)
			)`
	table2 := `CREATE TABLE uniqfailuret2 (
				id int NOT NULL AUTO_INCREMENT,
				name varchar(255) NOT NULL,
				b varchar(255) NOT NULL,
				PRIMARY KEY (id),
				UNIQUE (b)
			)`
	testutils.RunSQL(t, table1)
	testutils.RunSQL(t, table2)
	testutils.RunSQL(t, "INSERT INTO uniqfailuret1 (name, b) VALUES ('a', REPEAT('a', 200))")
	testutils.RunSQL(t, "INSERT INTO uniqfailuret1 (name, b) VALUES ('a', REPEAT('b', 200))")
	testutils.RunSQL(t, "INSERT INTO uniqfailuret1 (name, b) VALUES ('a', REPEAT('c', 200))")
	testutils.RunSQL(t, "INSERT INTO uniqfailuret1 (name, b) VALUES ('a', REPEAT('a', 200))") // will cause unique index failure
	testutils.RunSQL(t, `INSERT IGNORE INTO uniqfailuret2 SELECT * FROM uniqfailuret1`)       // will not copy all data

	db, err := dbconn.New(testutils.DSN(), dbconn.NewDBConfig())
	assert.NoError(t, err)
	defer db.Close()

	t1 := table.NewTableInfo(db, "test", "uniqfailuret1")
	assert.NoError(t, t1.SetInfo(t.Context()))
	t2 := table.NewTableInfo(db, "test", "uniqfailuret2")
	assert.NoError(t, t2.SetInfo(t.Context()))
	logger := slog.Default()

	cfg, err := mysql.ParseDSN(testutils.DSN())
	assert.NoError(t, err)
	feed := repl.NewClient(db, cfg.Addr, cfg.User, cfg.Passwd, &repl.ClientConfig{
		Logger:          logger,
		Concurrency:     4,
		TargetBatchTime: time.Second,
		ServerID:        repl.NewServerID(),
	})
	defer feed.Close()
	assert.NoError(t, feed.AddSubscription(t1, t2, nil))
	assert.NoError(t, feed.Run(t.Context()))

	chunker, err := table.NewChunker(t1, t2, 0, slog.Default())
	assert.NoError(t, err)
	assert.NoError(t, chunker.Open())

	config := NewCheckerDefaultConfig()
	config.FixDifferences = true
	checker, err := NewChecker(db, chunker, feed, config)
	assert.NoError(t, err)
	err = checker.Run(t.Context())
	assert.ErrorContains(t, err, "checksum failed")
}

func TestFixCorrupt(t *testing.T) {
	testutils.RunSQL(t, "DROP TABLE IF EXISTS fixcorruption_t1, _fixcorruption_t1_new, _fixcorruption_t1_chkpnt")
	testutils.RunSQL(t, "CREATE TABLE fixcorruption_t1 (a INT NOT NULL, b INT, c INT, PRIMARY KEY (a))")
	testutils.RunSQL(t, "CREATE TABLE _fixcorruption_t1_new (a INT NOT NULL, b INT, c INT, PRIMARY KEY (a))")
	testutils.RunSQL(t, "CREATE TABLE _fixcorruption_t1_chkpnt (a INT)") // for binlog advancement
	testutils.RunSQL(t, "INSERT INTO fixcorruption_t1 VALUES (1, 2, 3)")
	testutils.RunSQL(t, "INSERT INTO _fixcorruption_t1_new VALUES (1, 2, 3)")
	testutils.RunSQL(t, "INSERT INTO _fixcorruption_t1_new VALUES (2, 2, 3)") // corrupt

	db, err := dbconn.New(testutils.DSN(), dbconn.NewDBConfig())
	assert.NoError(t, err)
	defer db.Close()

	t1 := table.NewTableInfo(db, "test", "fixcorruption_t1")
	assert.NoError(t, t1.SetInfo(t.Context()))
	t2 := table.NewTableInfo(db, "test", "_fixcorruption_t1_new")
	assert.NoError(t, t2.SetInfo(t.Context()))
	logger := slog.Default()

	cfg, err := mysql.ParseDSN(testutils.DSN())
	assert.NoError(t, err)
	feed := repl.NewClient(db, cfg.Addr, cfg.User, cfg.Passwd, &repl.ClientConfig{
		Logger:          logger,
		Concurrency:     4,
		TargetBatchTime: time.Second,
		ServerID:        repl.NewServerID(),
	})
	defer feed.Close()
	assert.NoError(t, feed.AddSubscription(t1, t2, nil))
	assert.NoError(t, feed.Run(t.Context()))

	chunker, err := table.NewChunker(t1, t2, 0, slog.Default())
	assert.NoError(t, err)
	assert.NoError(t, chunker.Open())

	config := NewCheckerDefaultConfig()
	config.FixDifferences = true
	config.MaxRetries = 2
	checker, err := NewChecker(db, chunker, feed, config)
	assert.NoError(t, err)
	err = checker.Run(t.Context())
	assert.NoError(t, err)                                      // yes there is corruption, but it was fixed.
	assert.Equal(t, uint64(0), checker.differencesFound.Load()) // this is "0", because we fixed it.

	// If we run the checker again, it will report zero differences.
	checker2, err := NewChecker(db, chunker, feed, config)
	assert.NoError(t, err)
	err = checker2.Run(t.Context())
	assert.NoError(t, err)
	assert.Equal(t, uint64(0), checker2.differencesFound.Load())
}

func TestCorruptChecksum(t *testing.T) {
	testutils.RunSQL(t, "DROP TABLE IF EXISTS chkpcorruptt1, _chkpcorruptt1_new, _chkpcorruptt1_chkpnt")
	testutils.RunSQL(t, "CREATE TABLE chkpcorruptt1 (a INT NOT NULL, b INT, c INT, PRIMARY KEY (a))")
	testutils.RunSQL(t, "CREATE TABLE _chkpcorruptt1_new (a INT NOT NULL, b INT, c INT, PRIMARY KEY (a))")
	testutils.RunSQL(t, "CREATE TABLE _chkpcorruptt1_chkpnt (a INT)") // for binlog advancement
	testutils.RunSQL(t, "INSERT INTO chkpcorruptt1 VALUES (1, 2, 3)")
	testutils.RunSQL(t, "INSERT INTO _chkpcorruptt1_new VALUES (1, 2, 3)")
	testutils.RunSQL(t, "INSERT INTO _chkpcorruptt1_new VALUES (2, 2, 3)") // corrupt

	db, err := dbconn.New(testutils.DSN(), dbconn.NewDBConfig())
	assert.NoError(t, err)
	defer db.Close()

	t1 := table.NewTableInfo(db, "test", "chkpcorruptt1")
	assert.NoError(t, t1.SetInfo(t.Context()))
	t2 := table.NewTableInfo(db, "test", "_chkpcorruptt1_new")
	assert.NoError(t, t2.SetInfo(t.Context()))
	logger := slog.Default()

	cfg, err := mysql.ParseDSN(testutils.DSN())
	assert.NoError(t, err)
	feed := repl.NewClient(db, cfg.Addr, cfg.User, cfg.Passwd, &repl.ClientConfig{
		Logger:          logger,
		Concurrency:     4,
		TargetBatchTime: time.Second,
		ServerID:        repl.NewServerID(),
	})
	defer feed.Close()
	assert.NoError(t, feed.AddSubscription(t1, t2, nil))
	assert.NoError(t, feed.Run(t.Context()))

	chunker, err := table.NewChunker(t1, t2, 0, slog.Default())
	assert.NoError(t, err)
	assert.NoError(t, chunker.Open())

	checker, err := NewChecker(db, chunker, feed, NewCheckerDefaultConfig())
	assert.NoError(t, err)
	err = checker.Run(t.Context())
	assert.ErrorContains(t, err, "checksum mismatch")
}

func TestBoundaryCases(t *testing.T) {
	testutils.RunSQL(t, "DROP TABLE IF EXISTS checkert1, _checkert1_new, _checkert1_chkpnt")
	testutils.RunSQL(t, "CREATE TABLE checkert1 (a INT NOT NULL, b FLOAT, c VARCHAR(255), PRIMARY KEY (a))")
	testutils.RunSQL(t, "CREATE TABLE _checkert1_new (a INT NOT NULL, b FLOAT, c VARCHAR(255), PRIMARY KEY (a))")
	testutils.RunSQL(t, "CREATE TABLE _checkert1_chkpnt (a INT NOT NULL)")
	testutils.RunSQL(t, "INSERT INTO checkert1 VALUES (1, 2.2, '')")        // null vs empty string
	testutils.RunSQL(t, "INSERT INTO _checkert1_new VALUES (1, 2.2, NULL)") // should not compare

	db, err := dbconn.New(testutils.DSN(), dbconn.NewDBConfig())
	assert.NoError(t, err)
	defer db.Close()

	t1 := table.NewTableInfo(db, "test", "checkert1")
	assert.NoError(t, t1.SetInfo(t.Context()))
	t2 := table.NewTableInfo(db, "test", "_checkert1_new")
	assert.NoError(t, t2.SetInfo(t.Context()))
	logger := slog.Default()

	cfg, err := mysql.ParseDSN(testutils.DSN())
	assert.NoError(t, err)
	feed := repl.NewClient(db, cfg.Addr, cfg.User, cfg.Passwd, &repl.ClientConfig{
		Logger:          logger,
		Concurrency:     4,
		TargetBatchTime: time.Second,
		ServerID:        repl.NewServerID(),
	})
	defer feed.Close()
	assert.NoError(t, feed.AddSubscription(t1, t2, nil))
	assert.NoError(t, feed.Run(t.Context()))

	chunker, err := table.NewChunker(t1, t2, 0, slog.Default())
	assert.NoError(t, err)
	assert.NoError(t, chunker.Open())

	checker, err := NewChecker(db, chunker, feed, NewCheckerDefaultConfig())
	assert.NoError(t, err)
	assert.Error(t, checker.Run(t.Context()))

	// UPDATE t1 to also be NULL
	testutils.RunSQL(t, "UPDATE checkert1 SET c = NULL")
	checker, err = NewChecker(db, chunker, feed, NewCheckerDefaultConfig())
	assert.NoError(t, err)
	assert.NoError(t, checker.Run(t.Context()))
}

func TestChangeDataTypeDatetime(t *testing.T) {
	testutils.RunSQL(t, "DROP TABLE IF EXISTS tdatetime, _tdatetime_new")
	testutils.RunSQL(t, `CREATE TABLE tdatetime (
	id bigint NOT NULL AUTO_INCREMENT primary key,
	created_at timestamp NOT NULL DEFAULT CURRENT_TIMESTAMP,
	updated_at timestamp NOT NULL DEFAULT CURRENT_TIMESTAMP ON UPDATE CURRENT_TIMESTAMP,
	issued_at timestamp NULL DEFAULT NULL,
	activated_at timestamp NULL DEFAULT NULL,
	deactivated_at timestamp NULL DEFAULT NULL
	)`)
	testutils.RunSQL(t, `CREATE TABLE _tdatetime_new (
	id bigint NOT NULL AUTO_INCREMENT primary key,
	created_at timestamp(6) NOT NULL DEFAULT CURRENT_TIMESTAMP(6),
	updated_at timestamp(6) NOT NULL DEFAULT CURRENT_TIMESTAMP(6) ON UPDATE CURRENT_TIMESTAMP(6),
	issued_at timestamp(6) NULL DEFAULT NULL,
	activated_at timestamp(6) NULL DEFAULT NULL,
	deactivated_at timestamp(6) NULL DEFAULT NULL
	)`)
	testutils.RunSQL(t, `INSERT INTO tdatetime (created_at, updated_at, issued_at, activated_at, deactivated_at) VALUES
	('2023-05-18 09:28:46', '2023-05-18 09:33:27', '2023-05-18 09:28:45', '2023-05-18 09:28:45', NULL               ),
	('2023-05-18 09:34:38', '2023-05-24 07:38:25', '2023-05-18 09:34:37', '2023-05-18 09:34:37', '2023-05-24 07:38:25'),
	('2023-05-24 07:34:36', '2023-05-24 07:34:36', '2023-05-24 07:34:35', NULL               , NULL               ),
	('2023-05-24 07:41:05', '2023-05-25 06:15:37', '2023-05-24 07:41:04', '2023-05-24 07:41:04', '2023-05-25 06:15:37'),
	('2023-05-25 06:17:30', '2023-05-25 06:17:30', '2023-05-25 06:17:29', '2023-05-25 06:17:29', NULL               ),
	('2023-05-25 06:18:33', '2023-05-25 06:41:13', '2023-05-25 06:18:32', '2023-05-25 06:18:32', '2023-05-25 06:41:13'),
	('2023-05-25 06:24:23', '2023-05-25 06:24:23', '2023-05-25 06:24:22', NULL               , NULL               ),
	('2023-05-25 06:41:35', '2023-05-28 23:45:09', '2023-05-25 06:41:34', '2023-05-25 06:41:34', '2023-05-28 23:45:09'),
	('2023-05-25 06:44:41', '2023-05-28 23:45:03', '2023-05-25 06:44:40', '2023-05-25 06:46:48', '2023-05-28 23:45:03'),
	('2023-05-26 06:24:24', '2023-05-28 23:45:01', '2023-05-26 06:24:23', '2023-05-26 06:24:42', '2023-05-28 23:45:01'),
	('2023-05-28 23:46:07', '2023-05-29 00:57:55', '2023-05-28 23:46:05', '2023-05-28 23:46:05', NULL               ),
	('2023-05-28 23:53:34', '2023-05-29 00:57:56', '2023-05-28 23:53:33', '2023-05-28 23:58:09', NULL               );`)
	testutils.RunSQL(t, `INSERT INTO _tdatetime_new SELECT * FROM tdatetime`)
	// The checkpoint table is required for blockwait, structure doesn't matter.
	testutils.RunSQL(t, "CREATE TABLE IF NOT EXISTS _tdatetime_chkpnt (id int)")

	db, err := dbconn.New(testutils.DSN(), dbconn.NewDBConfig())
	assert.NoError(t, err)
	defer db.Close()

	t1 := table.NewTableInfo(db, "test", "tdatetime")
	assert.NoError(t, t1.SetInfo(t.Context()))
	t2 := table.NewTableInfo(db, "test", "_tdatetime_new")
	assert.NoError(t, t2.SetInfo(t.Context())) // fails
	logger := slog.Default()

	cfg, err := mysql.ParseDSN(testutils.DSN())
	assert.NoError(t, err)
	feed := repl.NewClient(db, cfg.Addr, cfg.User, cfg.Passwd, &repl.ClientConfig{
		Logger:          logger,
		Concurrency:     4,
		TargetBatchTime: time.Second,
		ServerID:        repl.NewServerID(),
	})
	defer feed.Close()
	assert.NoError(t, feed.AddSubscription(t1, t2, nil))
	assert.NoError(t, feed.Run(t.Context()))

	chunker, err := table.NewChunker(t1, t2, 0, slog.Default())
	assert.NoError(t, err)
	assert.NoError(t, chunker.Open())

	checker, err := NewChecker(db, chunker, feed, NewCheckerDefaultConfig())
	assert.NoError(t, err)
	assert.NoError(t, checker.Run(t.Context())) // fails
}

func TestFromWatermark(t *testing.T) {
	testutils.RunSQL(t, "DROP TABLE IF EXISTS tfromwatermark, _tfromwatermark_new, _tfromwatermark_chkpnt")
	testutils.RunSQL(t, "CREATE TABLE tfromwatermark (a INT NOT NULL, b INT, c INT, PRIMARY KEY (a))")
	testutils.RunSQL(t, "CREATE TABLE _tfromwatermark_new (a INT NOT NULL, b INT, c INT, PRIMARY KEY (a))")
	testutils.RunSQL(t, "INSERT INTO tfromwatermark VALUES (1, 2, 3)")
	testutils.RunSQL(t, "INSERT INTO _tfromwatermark_new VALUES (1, 2, 3)")

	db, err := dbconn.New(testutils.DSN(), dbconn.NewDBConfig())
	assert.NoError(t, err)
	defer db.Close()

	t1 := table.NewTableInfo(db, "test", "tfromwatermark")
	assert.NoError(t, t1.SetInfo(t.Context()))
	t2 := table.NewTableInfo(db, "test", "_tfromwatermark_new")
	assert.NoError(t, t2.SetInfo(t.Context()))
	logger := slog.Default()

	cfg, err := mysql.ParseDSN(testutils.DSN())
	assert.NoError(t, err)
	feed := repl.NewClient(db, cfg.Addr, cfg.User, cfg.Passwd, &repl.ClientConfig{
		Logger:          logger,
		Concurrency:     4,
		TargetBatchTime: time.Second,
		ServerID:        repl.NewServerID(),
	})
	defer feed.Close()
	assert.NoError(t, feed.AddSubscription(t1, t2, nil))
	assert.NoError(t, feed.Run(t.Context()))

	chunker, err := table.NewChunker(t1, t2, 0, slog.Default())
	assert.NoError(t, err)
	assert.NoError(t, chunker.Open())

	config := NewCheckerDefaultConfig()
	config.Watermark = "{\"Key\":[\"a\"],\"ChunkSize\":1000,\"LowerBound\":{\"Value\": [\"2\"],\"Inclusive\":true},\"UpperBound\":{\"Value\": [\"3\"],\"Inclusive\":false}}"
	checker, err := NewChecker(db, chunker, feed, config)
	assert.NoError(t, err)
	assert.NoError(t, checker.Run(t.Context()))
}

func TestFixCorruptWithApplier(t *testing.T) {
	cfg, err := mysql.ParseDSN(testutils.DSN())
	assert.NoError(t, err)
	newDBName := testutils.CreateUniqueTestDatabase(t)

	testutils.RunSQL(t, "DROP TABLE IF EXISTS corruptt1")
	testutils.RunSQL(t, "CREATE TABLE corruptt1 (a INT NOT NULL , b INT, c INT, PRIMARY KEY (a))")
	testutils.RunSQL(t, "INSERT INTO corruptt1 VALUES (1, 2, 3)")
	testutils.RunSQL(t, "INSERT INTO corruptt1 VALUES (2, 2, 3)")
	testutils.RunSQL(t, "INSERT INTO corruptt1 VALUES (3, 2, 3)")

	testutils.RunSQL(t, "CREATE TABLE "+newDBName+".corruptt1 (a INT NOT NULL , b INT, c INT, PRIMARY KEY (a))")
	testutils.RunSQL(t, "INSERT INTO "+newDBName+".corruptt1 VALUES (1, 2, 3)")
	// row 2 is missing
	testutils.RunSQL(t, "INSERT INTO "+newDBName+".corruptt1 VALUES (3, 9, 9)")

	destDB := cfg.Clone()
	destDB.DBName = newDBName

	src, err := dbconn.New(cfg.FormatDSN(), dbconn.NewDBConfig())
	assert.NoError(t, err)
	defer src.Close()
	dest, err := dbconn.New(destDB.FormatDSN(), dbconn.NewDBConfig())
	assert.NoError(t, err)
	defer dest.Close()

	t1 := table.NewTableInfo(src, "test", "corruptt1")
	assert.NoError(t, t1.SetInfo(t.Context()))
	t2 := table.NewTableInfo(dest, newDBName, "corruptt1")
	assert.NoError(t, t2.SetInfo(t.Context()))
	logger := slog.Default()

	feed := repl.NewClient(src, cfg.Addr, cfg.User, cfg.Passwd, &repl.ClientConfig{
		Logger:                     logger,
		Concurrency:                4,
		TargetBatchTime:            time.Second,
		ServerID:                   repl.NewServerID(),
		UseExperimentalBufferedMap: true,
<<<<<<< HEAD
		Applier:                    applier.NewSingleTargetApplier(dest, dbconn.NewDBConfig(), slog.Default()),
=======
		Applier:                    applier.NewSingleTargetApplier(dest, dbconn.NewDBConfig(), logger),
>>>>>>> e843e004
	})
	defer feed.Close()
	assert.NoError(t, feed.AddSubscription(t1, t2, nil))
	assert.NoError(t, feed.Run(t.Context()))

	chunker, err := table.NewChunker(t1, t2, 0, slog.Default())
	assert.NoError(t, err)
	assert.NoError(t, chunker.Open())

	config := NewCheckerDefaultConfig()
	config.WriteDB = dest // there is a write DB.
	config.FixDifferences = true

	checker, err := NewChecker(src, chunker, feed, config)
	assert.Equal(t, "0/3 0.00%", checker.GetProgress())
	assert.NoError(t, err)
	assert.NoError(t, checker.Run(t.Context())) // should be fixed!
	assert.Equal(t, "3/3 100.00%", checker.GetProgress())
}<|MERGE_RESOLUTION|>--- conflicted
+++ resolved
@@ -439,11 +439,7 @@
 		TargetBatchTime:            time.Second,
 		ServerID:                   repl.NewServerID(),
 		UseExperimentalBufferedMap: true,
-<<<<<<< HEAD
-		Applier:                    applier.NewSingleTargetApplier(dest, dbconn.NewDBConfig(), slog.Default()),
-=======
 		Applier:                    applier.NewSingleTargetApplier(dest, dbconn.NewDBConfig(), logger),
->>>>>>> e843e004
 	})
 	defer feed.Close()
 	assert.NoError(t, feed.AddSubscription(t1, t2, nil))
