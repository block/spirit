package copier

import (
	"context"
	"database/sql"
	"fmt"
	"log/slog"
	"math"
	"sync"
	"sync/atomic"
	"time"

	"github.com/block/spirit/pkg/applier"
	"github.com/block/spirit/pkg/dbconn"
	"github.com/block/spirit/pkg/metrics"
	"github.com/block/spirit/pkg/table"
	"github.com/block/spirit/pkg/throttler"
	"github.com/block/spirit/pkg/utils"
	"golang.org/x/sync/errgroup"
)

// The buffered copier implements a producer/consumer pattern
// where multiple reader goroutines read chunks from the source table,
// and then send them to an Applier which breaks them into chunklets.
// It closely matches the DBLog algorithm:
// https://netflixtechblog.com/dblog-a-generic-change-data-capture-framework-69351fb9099b

type buffered struct {
	sync.Mutex

	db               *sql.DB
	applier          applier.Applier
	chunker          table.Chunker
	concurrency      int
	rowsPerSecond    uint64
	isInvalid        bool
	startTime        time.Time
	throttler        throttler.Throttler
	dbConfig         *dbconn.DBConfig
	logger           *slog.Logger
	metricsSink      metrics.Sink
	copierEtaHistory *copierEtaHistory
}

// Assert that buffered implements the Copier interface
var _ Copier = (*buffered)(nil)

// readChunkData reads all rows from a chunk into memory
func (c *buffered) readChunkData(ctx context.Context, chunk *table.Chunk) ([][]any, error) {
	// Build the SELECT query to read full row data
	columnList := utils.IntersectNonGeneratedColumns(chunk.Table, chunk.NewTable)
	query := fmt.Sprintf("SELECT %s FROM %s FORCE INDEX (PRIMARY) WHERE %s",
		columnList,
		chunk.Table.QuotedName,
		chunk.String(),
	)

	c.logger.Debug("reading chunk data", "chunk", chunk.String(), "query", query)

	rows, err := c.db.QueryContext(ctx, query)
	if err != nil {
		return nil, fmt.Errorf("failed to query chunk data: %w", err)
	}
	defer rows.Close()

	// Get column count for scanning
	columns, err := rows.Columns()
	if err != nil {
		return nil, fmt.Errorf("failed to get columns: %w", err)
	}

	var rowDataList [][]any
	for rows.Next() {
		// Create slice to hold the row values
		values := make([]any, len(columns))
		valuePtrs := make([]any, len(columns))
		for i := range values {
			valuePtrs[i] = &values[i]
		}

		// Scan the row
		if err := rows.Scan(valuePtrs...); err != nil {
			return nil, fmt.Errorf("failed to scan row: %w", err)
		}

		rowDataList = append(rowDataList, values)
	}

	if err := rows.Err(); err != nil {
		return nil, fmt.Errorf("error iterating rows: %w", err)
	}

	c.logger.Debug("read rows from chunk", "rowCount", len(rowDataList), "chunk", chunk.String())
	return rowDataList, nil
}

func (c *buffered) isHealthy(ctx context.Context) bool {
	c.Lock()
	defer c.Unlock()
	if ctx.Err() != nil {
		return false
	}
	return !c.isInvalid
}

func (c *buffered) StartTime() time.Time {
	c.Lock()
	defer c.Unlock()
	return c.startTime
}

func (c *buffered) Run(ctx context.Context) error {
	ctx, cancel := context.WithCancel(ctx)
	defer cancel()
	c.startTime = time.Now()
	go c.estimateRowsPerSecondLoop(ctx) // estimate rows while copying

	// Start the applier
	if err := c.applier.Start(ctx); err != nil {
		return fmt.Errorf("failed to start applier: %w", err)
	}

	// Start read workers
	g, errGrpCtx := errgroup.WithContext(ctx)
	c.logger.Info("starting read workers", "count", c.concurrency)
	for range c.concurrency {
		g.Go(func() error {
			return c.readWorker(errGrpCtx)
		})
	}

	// Wait for all read workers to finish
	err := g.Wait()
<<<<<<< HEAD

	// Wait for the applier to finish processing all pending work
	// This ensures all callbacks have been invoked before we return
	if waitErr := c.applier.Wait(ctx); waitErr != nil && err == nil {
		err = waitErr
	}

	// NOTE: We do NOT close the applier here because it may be shared
	// with the replication client. The owner (e.g., Runner) is responsible
	// for closing the applier when the entire migration is complete.
=======

	// Wait for the applier to finish processing all pending work
	// This ensures all callbacks have been invoked before we return
	if waitErr := c.applier.Wait(ctx); waitErr != nil && err == nil {
		err = waitErr
	}

	// "Close" the applier. This will free up the gouroutines that
	// were used for copying, but it won't close the DB connections

	if closeErr := c.applier.Close(); closeErr != nil && err == nil {
		err = closeErr
	}
>>>>>>> e843e004

	return err
}

// readWorker reads chunks and sends them to the applier
func (c *buffered) readWorker(ctx context.Context) error {
	c.logger.Debug("readWorker started", "isRead", c.chunker.IsRead())

	for !c.chunker.IsRead() && c.isHealthy(ctx) {
		c.throttler.BlockWait()

		c.logger.Debug("readWorker calling chunker.Next()")
		chunk, err := c.chunker.Next()
		if err != nil {
			if err == table.ErrTableIsRead {
				c.logger.Debug("readWorker table is read, exiting")
				return nil
			}
			c.logger.Error("readWorker got error from chunker", "error", err)
<<<<<<< HEAD
			c.setInvalid(true)
=======
			c.setInvalid()
>>>>>>> e843e004
			return err
		}
		c.logger.Debug("readWorker got chunk", "chunk", chunk.String())

		readStart := time.Now()
		rows, err := c.readChunkData(ctx, chunk)
		if err != nil {
			c.setInvalid()
			return fmt.Errorf("failed to read chunk data: %w", err)
		}
		readTime := time.Since(readStart)

		// Handle empty chunks immediately
		if len(rows) == 0 {
			c.logger.Debug("readWorker chunk is empty, sending immediate feedback", "chunk", chunk.String())
			c.chunker.Feedback(chunk, readTime, 0)

			// Send metrics for empty chunk
			err := c.sendMetrics(ctx, readTime, chunk.ChunkSize, 0)
			if err != nil {
				c.logger.Error("error sending metrics for empty chunk", "error", err)
			}
			continue
		}

		c.logger.Debug("readWorker sending rows to applier", "chunk", chunk.String(), "rowCount", len(rows))
<<<<<<< HEAD

		// Send rows to applier with callback
		// The callback will be invoked when all rows are safely flushed
		callback := func(affectedRows int64, err error) {
			if err != nil {
				c.logger.Error("applier callback received error", "chunk", chunk.String(), "error", err)
				c.setInvalid(true)
				return
			}

=======

		// Send rows to applier with callback
		// The callback will be invoked when all rows are safely flushed
		callback := func(affectedRows int64, err error) {
			if err != nil {
				c.logger.Error("applier callback received error", "chunk", chunk.String(), "error", err)
				c.setInvalid()
				return
			}

>>>>>>> e843e004
			c.logger.Debug("applier callback invoked", "chunk", chunk.String(), "affectedRows", affectedRows)

			// Send feedback to chunker
			c.chunker.Feedback(chunk, readTime, uint64(affectedRows))

			// Send metrics
			metricsErr := c.sendMetrics(ctx, readTime, chunk.ChunkSize, uint64(affectedRows))
			if metricsErr != nil {
				c.logger.Error("error sending metrics from copier", "error", metricsErr)
			}
		}

		// Apply the rows
		if err := c.applier.Apply(ctx, chunk, rows, callback); err != nil {
<<<<<<< HEAD
			c.setInvalid(true)
=======
			c.setInvalid()
>>>>>>> e843e004
			return fmt.Errorf("failed to apply rows: %w", err)
		}
	}

	c.logger.Info("readWorker exiting main loop")
	return nil
}

func (c *buffered) setInvalid() {
	c.Lock()
	defer c.Unlock()
	c.isInvalid = true
}

func (c *buffered) SetThrottler(throttler throttler.Throttler) {
	c.Lock()
	defer c.Unlock()
	c.throttler = throttler
}

func (c *buffered) getCopyStats() (uint64, uint64, float64) {
	// Get progress from the chunker instead of calculating it ourselves
	rowsProcessed, _, totalRows := c.chunker.Progress()

	// Calculate percentage
	pct := float64(0)
	if totalRows > 0 {
		pct = float64(rowsProcessed) / float64(totalRows) * 100
	}

	return rowsProcessed, totalRows, pct
}

// GetProgress returns the progress of the copier
func (c *buffered) GetProgress() string {
	c.Lock()
	defer c.Unlock()
	copied, total, pct := c.getCopyStats()
	return fmt.Sprintf("%d/%d %.2f%%", copied, total, pct)
}

func (c *buffered) GetETA() string {
	c.Lock()
	defer c.Unlock()
	copiedRows, totalRows, pct := c.getCopyStats()
	rowsPerSecond := atomic.LoadUint64(&c.rowsPerSecond)
	if pct > 99.99 {
		return "DUE"
	}
	if rowsPerSecond == 0 || time.Since(c.startTime) < copyETAInitialWaitTime {
		return "TBD"
	}
	// divide the remaining rows by how many rows we copied in the last interval per second
	// "remainingRows" might be the actual rows or the logical rows since
	// c.getCopyStats() and rowsPerSecond change estimation method when the PK is auto-inc.
	remainingRows := totalRows - copiedRows
	remainingSeconds := math.Floor(float64(remainingRows) / float64(rowsPerSecond))

	estimate := time.Duration(remainingSeconds * float64(time.Second))
	comparison := c.copierEtaHistory.addCurrentEstimateAndCompare(estimate)
	if comparison != "" {
		return fmt.Sprintf("%s (%s)", estimate.String(), comparison)
	}
	return estimate.String()
}

func (c *buffered) estimateRowsPerSecondLoop(ctx context.Context) {
	// We take >10 second averages because with parallel copy it bounces around a lot.
	// Get progress from chunker since we no longer track rows locally
	prevRowsCount, _, _ := c.chunker.Progress()
	ticker := time.NewTicker(copyEstimateInterval)
	defer ticker.Stop()
	for {
		select {
		case <-ctx.Done():
			return
		case <-ticker.C:
			if !c.isHealthy(ctx) {
				return
			}
			newRowsCount, _, _ := c.chunker.Progress()
			rowsPerInterval := float64(newRowsCount - prevRowsCount)
			intervalsDivisor := float64(copyEstimateInterval / time.Second) // should be something like 10 for 10 seconds
			rowsPerSecond := uint64(rowsPerInterval / intervalsDivisor)
			atomic.StoreUint64(&c.rowsPerSecond, rowsPerSecond)
			prevRowsCount = newRowsCount
		}
	}
}

func (c *buffered) sendMetrics(ctx context.Context, processingTime time.Duration, logicalRowsCount uint64, affectedRowsCount uint64) error {
	m := &metrics.Metrics{
		Values: []metrics.MetricValue{
			{
				Name:  metrics.ChunkProcessingTimeMetricName,
				Type:  metrics.GAUGE,
				Value: float64(processingTime.Milliseconds()), // in milliseconds
			},
			{
				Name:  metrics.ChunkLogicalRowsCountMetricName,
				Type:  metrics.COUNTER,
				Value: float64(logicalRowsCount),
			},
			{
				Name:  metrics.ChunkAffectedRowsCountMetricName,
				Type:  metrics.COUNTER,
				Value: float64(affectedRowsCount),
			},
		},
	}

	contextWithTimeout, cancel := context.WithTimeout(ctx, metrics.SinkTimeout)
	defer cancel()

	return c.metricsSink.Send(contextWithTimeout, m)
}

// GetChunker returns the chunker for accessing progress information
func (c *buffered) GetChunker() table.Chunker {
	return c.chunker
}

func (c *buffered) GetThrottler() throttler.Throttler {
	c.Lock()
	defer c.Unlock()
	return c.throttler
}<|MERGE_RESOLUTION|>--- conflicted
+++ resolved
@@ -131,7 +131,6 @@
 
 	// Wait for all read workers to finish
 	err := g.Wait()
-<<<<<<< HEAD
 
 	// Wait for the applier to finish processing all pending work
 	// This ensures all callbacks have been invoked before we return
@@ -139,24 +138,12 @@
 		err = waitErr
 	}
 
-	// NOTE: We do NOT close the applier here because it may be shared
-	// with the replication client. The owner (e.g., Runner) is responsible
-	// for closing the applier when the entire migration is complete.
-=======
-
-	// Wait for the applier to finish processing all pending work
-	// This ensures all callbacks have been invoked before we return
-	if waitErr := c.applier.Wait(ctx); waitErr != nil && err == nil {
-		err = waitErr
-	}
-
 	// "Close" the applier. This will free up the gouroutines that
 	// were used for copying, but it won't close the DB connections
 
 	if closeErr := c.applier.Close(); closeErr != nil && err == nil {
 		err = closeErr
 	}
->>>>>>> e843e004
 
 	return err
 }
@@ -176,11 +163,7 @@
 				return nil
 			}
 			c.logger.Error("readWorker got error from chunker", "error", err)
-<<<<<<< HEAD
-			c.setInvalid(true)
-=======
 			c.setInvalid()
->>>>>>> e843e004
 			return err
 		}
 		c.logger.Debug("readWorker got chunk", "chunk", chunk.String())
@@ -207,18 +190,6 @@
 		}
 
 		c.logger.Debug("readWorker sending rows to applier", "chunk", chunk.String(), "rowCount", len(rows))
-<<<<<<< HEAD
-
-		// Send rows to applier with callback
-		// The callback will be invoked when all rows are safely flushed
-		callback := func(affectedRows int64, err error) {
-			if err != nil {
-				c.logger.Error("applier callback received error", "chunk", chunk.String(), "error", err)
-				c.setInvalid(true)
-				return
-			}
-
-=======
 
 		// Send rows to applier with callback
 		// The callback will be invoked when all rows are safely flushed
@@ -229,7 +200,6 @@
 				return
 			}
 
->>>>>>> e843e004
 			c.logger.Debug("applier callback invoked", "chunk", chunk.String(), "affectedRows", affectedRows)
 
 			// Send feedback to chunker
@@ -244,11 +214,7 @@
 
 		// Apply the rows
 		if err := c.applier.Apply(ctx, chunk, rows, callback); err != nil {
-<<<<<<< HEAD
-			c.setInvalid(true)
-=======
 			c.setInvalid()
->>>>>>> e843e004
 			return fmt.Errorf("failed to apply rows: %w", err)
 		}
 	}
