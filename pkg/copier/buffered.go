package copier

import (
	"context"
	"database/sql"
	"fmt"
	"log/slog"
	"math"
	"sync"
	"sync/atomic"
	"time"

	"github.com/block/spirit/pkg/applier"
	"github.com/block/spirit/pkg/dbconn"
	"github.com/block/spirit/pkg/metrics"
	"github.com/block/spirit/pkg/table"
	"github.com/block/spirit/pkg/throttler"
	"github.com/block/spirit/pkg/utils"
	"golang.org/x/sync/errgroup"
)

// The buffered copier implements a producer/consumer pattern
// where multiple reader goroutines read chunks from the source table,
// and then send them to an Applier which breaks them into chunklets.
// It closely matches the DBLog algorithm:
// https://netflixtechblog.com/dblog-a-generic-change-data-capture-framework-69351fb9099b

type buffered struct {
	sync.Mutex

	db               *sql.DB
	applier          applier.Applier
	chunker          table.Chunker
	concurrency      int
	rowsPerSecond    uint64
	isInvalid        bool
	startTime        time.Time
	throttler        throttler.Throttler
	dbConfig         *dbconn.DBConfig
	logger           *slog.Logger
	metricsSink      metrics.Sink
	copierEtaHistory *copierEtaHistory
}

// Assert that buffered implements the Copier interface
var _ Copier = (*buffered)(nil)

// readChunkData reads all rows from a chunk into memory
func (c *buffered) readChunkData(ctx context.Context, chunk *table.Chunk) ([][]any, error) {
	// Build the SELECT query to read full row data
	columnList := utils.IntersectNonGeneratedColumns(chunk.Table, chunk.NewTable)
	query := fmt.Sprintf("SELECT %s FROM %s FORCE INDEX (PRIMARY) WHERE %s",
		columnList,
		chunk.Table.QuotedName,
		chunk.String(),
	)

	c.logger.Debug("reading chunk data", "chunk", chunk.String(), "query", query)

	rows, err := c.db.QueryContext(ctx, query)
	if err != nil {
		return nil, fmt.Errorf("failed to query chunk data: %w", err)
	}
	defer rows.Close()

	// Get column count for scanning
	columns, err := rows.Columns()
	if err != nil {
		return nil, fmt.Errorf("failed to get columns: %w", err)
	}

	var rowDataList [][]any
	for rows.Next() {
		// Create slice to hold the row values
		values := make([]any, len(columns))
		valuePtrs := make([]any, len(columns))
		for i := range values {
			valuePtrs[i] = &values[i]
		}

		// Scan the row
		if err := rows.Scan(valuePtrs...); err != nil {
			return nil, fmt.Errorf("failed to scan row: %w", err)
		}

		rowDataList = append(rowDataList, values)
	}

	if err := rows.Err(); err != nil {
		return nil, fmt.Errorf("error iterating rows: %w", err)
	}

	c.logger.Debug("read rows from chunk", "rowCount", len(rowDataList), "chunk", chunk.String())
	return rowDataList, nil
}

func (c *buffered) isHealthy(ctx context.Context) bool {
	c.Lock()
	defer c.Unlock()
	if ctx.Err() != nil {
		return false
	}
	return !c.isInvalid
}

func (c *buffered) StartTime() time.Time {
	c.Lock()
	defer c.Unlock()
	return c.startTime
}

func (c *buffered) Run(ctx context.Context) error {
	ctx, cancel := context.WithCancel(ctx)
	defer cancel()
	c.startTime = time.Now()
	go c.estimateRowsPerSecondLoop(ctx) // estimate rows while copying

	// Start the applier
	if err := c.applier.Start(ctx); err != nil {
		return fmt.Errorf("failed to start applier: %w", err)
	}

	// Start read workers
	g, errGrpCtx := errgroup.WithContext(ctx)
	c.logger.Info("starting read workers", "count", c.concurrency)
	for range c.concurrency {
		g.Go(func() error {
			return c.readWorker(errGrpCtx)
		})
	}

	// Wait for all read workers to finish
	err := g.Wait()

	// Wait for the applier to finish processing all pending work
	// This ensures all callbacks have been invoked before we return
	if waitErr := c.applier.Wait(ctx); waitErr != nil && err == nil {
		err = waitErr
	}

<<<<<<< HEAD
	// Stop the applier. This will free up the gouroutines that
=======
	// "Stop" the applier. This will free up the gouroutines that
>>>>>>> aeb604d5
	// were used for copying, but it won't close the DB connections
	if closeErr := c.applier.Stop(); closeErr != nil && err == nil {
		err = closeErr
	}

	return err
}

// readWorker reads chunks and sends them to the applier
func (c *buffered) readWorker(ctx context.Context) error {
	c.logger.Debug("readWorker started", "isRead", c.chunker.IsRead())

	for !c.chunker.IsRead() && c.isHealthy(ctx) {
		c.throttler.BlockWait()

		c.logger.Debug("readWorker calling chunker.Next()")
		chunk, err := c.chunker.Next()
		if err != nil {
			if err == table.ErrTableIsRead {
				c.logger.Debug("readWorker table is read, exiting")
				return nil
			}
			c.logger.Error("readWorker got error from chunker", "error", err)
			c.setInvalid()
			return err
		}
		c.logger.Debug("readWorker got chunk", "chunk", chunk.String())

		readStart := time.Now()
		rows, err := c.readChunkData(ctx, chunk)
		if err != nil {
			c.setInvalid()
			return fmt.Errorf("failed to read chunk data: %w", err)
		}
		readTime := time.Since(readStart)

		// Handle empty chunks immediately
		if len(rows) == 0 {
			c.logger.Debug("readWorker chunk is empty, sending immediate feedback", "chunk", chunk.String())
			c.chunker.Feedback(chunk, readTime, 0)

			// Send metrics for empty chunk
			err := c.sendMetrics(ctx, readTime, chunk.ChunkSize, 0)
			if err != nil {
				c.logger.Error("error sending metrics for empty chunk", "error", err)
			}
			continue
		}

		c.logger.Debug("readWorker sending rows to applier", "chunk", chunk.String(), "rowCount", len(rows))

		// Send rows to applier with callback
		// The callback will be invoked when all rows are safely flushed
		callback := func(affectedRows int64, err error) {
			if err != nil {
				c.logger.Error("applier callback received error", "chunk", chunk.String(), "error", err)
				c.setInvalid()
				return
			}

			c.logger.Debug("applier callback invoked", "chunk", chunk.String(), "affectedRows", affectedRows)

			// Send feedback to chunker
			c.chunker.Feedback(chunk, readTime, uint64(affectedRows))

			// Send metrics
			metricsErr := c.sendMetrics(ctx, readTime, chunk.ChunkSize, uint64(affectedRows))
			if metricsErr != nil {
				c.logger.Error("error sending metrics from copier", "error", metricsErr)
			}
		}

		// Apply the rows
		if err := c.applier.Apply(ctx, chunk, rows, callback); err != nil {
			c.setInvalid()
			return fmt.Errorf("failed to apply rows: %w", err)
		}
	}

	c.logger.Info("readWorker exiting main loop")
	return nil
}

func (c *buffered) setInvalid() {
	c.Lock()
	defer c.Unlock()
	c.isInvalid = true
}

func (c *buffered) SetThrottler(throttler throttler.Throttler) {
	c.Lock()
	defer c.Unlock()
	c.throttler = throttler
}

func (c *buffered) getCopyStats() (uint64, uint64, float64) {
	// Get progress from the chunker instead of calculating it ourselves
	rowsProcessed, _, totalRows := c.chunker.Progress()

	// Calculate percentage
	pct := float64(0)
	if totalRows > 0 {
		pct = float64(rowsProcessed) / float64(totalRows) * 100
	}

	return rowsProcessed, totalRows, pct
}

// GetProgress returns the progress of the copier
func (c *buffered) GetProgress() string {
	c.Lock()
	defer c.Unlock()
	copied, total, pct := c.getCopyStats()
	return fmt.Sprintf("%d/%d %.2f%%", copied, total, pct)
}

func (c *buffered) GetETA() string {
	c.Lock()
	defer c.Unlock()
	copiedRows, totalRows, pct := c.getCopyStats()
	rowsPerSecond := atomic.LoadUint64(&c.rowsPerSecond)
	if pct > 99.99 {
		return "DUE"
	}
	if rowsPerSecond == 0 || time.Since(c.startTime) < copyETAInitialWaitTime {
		return "TBD"
	}
	// divide the remaining rows by how many rows we copied in the last interval per second
	// "remainingRows" might be the actual rows or the logical rows since
	// c.getCopyStats() and rowsPerSecond change estimation method when the PK is auto-inc.
	remainingRows := totalRows - copiedRows
	remainingSeconds := math.Floor(float64(remainingRows) / float64(rowsPerSecond))

	estimate := time.Duration(remainingSeconds * float64(time.Second))
	comparison := c.copierEtaHistory.addCurrentEstimateAndCompare(estimate)
	if comparison != "" {
		return fmt.Sprintf("%s (%s)", estimate.String(), comparison)
	}
	return estimate.String()
}

func (c *buffered) estimateRowsPerSecondLoop(ctx context.Context) {
	// We take >10 second averages because with parallel copy it bounces around a lot.
	// Get progress from chunker since we no longer track rows locally
	prevRowsCount, _, _ := c.chunker.Progress()
	ticker := time.NewTicker(copyEstimateInterval)
	defer ticker.Stop()
	for {
		select {
		case <-ctx.Done():
			return
		case <-ticker.C:
			if !c.isHealthy(ctx) {
				return
			}
			newRowsCount, _, _ := c.chunker.Progress()
			rowsPerInterval := float64(newRowsCount - prevRowsCount)
			intervalsDivisor := float64(copyEstimateInterval / time.Second) // should be something like 10 for 10 seconds
			rowsPerSecond := uint64(rowsPerInterval / intervalsDivisor)
			atomic.StoreUint64(&c.rowsPerSecond, rowsPerSecond)
			prevRowsCount = newRowsCount
		}
	}
}

func (c *buffered) sendMetrics(ctx context.Context, processingTime time.Duration, logicalRowsCount uint64, affectedRowsCount uint64) error {
	m := &metrics.Metrics{
		Values: []metrics.MetricValue{
			{
				Name:  metrics.ChunkProcessingTimeMetricName,
				Type:  metrics.GAUGE,
				Value: float64(processingTime.Milliseconds()), // in milliseconds
			},
			{
				Name:  metrics.ChunkLogicalRowsCountMetricName,
				Type:  metrics.COUNTER,
				Value: float64(logicalRowsCount),
			},
			{
				Name:  metrics.ChunkAffectedRowsCountMetricName,
				Type:  metrics.COUNTER,
				Value: float64(affectedRowsCount),
			},
		},
	}

	contextWithTimeout, cancel := context.WithTimeout(ctx, metrics.SinkTimeout)
	defer cancel()

	return c.metricsSink.Send(contextWithTimeout, m)
}

// GetChunker returns the chunker for accessing progress information
func (c *buffered) GetChunker() table.Chunker {
	return c.chunker
}

func (c *buffered) GetThrottler() throttler.Throttler {
	c.Lock()
	defer c.Unlock()
	return c.throttler
}<|MERGE_RESOLUTION|>--- conflicted
+++ resolved
@@ -138,11 +138,7 @@
 		err = waitErr
 	}
 
-<<<<<<< HEAD
-	// Stop the applier. This will free up the gouroutines that
-=======
 	// "Stop" the applier. This will free up the gouroutines that
->>>>>>> aeb604d5
 	// were used for copying, but it won't close the DB connections
 	if closeErr := c.applier.Stop(); closeErr != nil && err == nil {
 		err = closeErr
