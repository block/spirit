package move

import (
	"context"
	"database/sql"
	"fmt"
	"os"
	"testing"
	"time"

	"github.com/block/spirit/pkg/applier"
	"github.com/block/spirit/pkg/dbconn"
	"github.com/block/spirit/pkg/status"
	"github.com/block/spirit/pkg/table"
	"github.com/block/spirit/pkg/testutils"
	"github.com/go-sql-driver/mysql"
	"github.com/stretchr/testify/assert"
	"go.uber.org/goleak"
)

func TestMain(m *testing.M) {
	status.CheckpointDumpInterval = 100 * time.Millisecond
	sentinelCheckInterval = 100 * time.Millisecond
	sentinelWaitLimit = 10 * time.Second
	goleak.VerifyTestMain(m)
	os.Exit(m.Run())
}

func TestBasicMove(t *testing.T) {
	settingsCheck(t)
	cfg, err := mysql.ParseDSN(testutils.DSN())
	assert.NoError(t, err)

	src := cfg.Clone()
	src.DBName = "source"
	dest := cfg.Clone()
	dest.DBName = "dest"

	// Convert src and dest back to DSNs.
	sourceDSN := src.FormatDSN()
	targetDSN := dest.FormatDSN()

	// create some data to copy.
	testutils.RunSQL(t, `DROP DATABASE IF EXISTS source`)
	testutils.RunSQL(t, `CREATE DATABASE source`)
	testutils.RunSQL(t, `CREATE TABLE source.t1 (id INT PRIMARY KEY, val VARCHAR(255))`)
	testutils.RunSQL(t, `CREATE TABLE source.t2 (id INT PRIMARY KEY, val VARCHAR(255))`)
	testutils.RunSQL(t, `INSERT INTO source.t1 (id, val) VALUES (1, 'one'), (2, 'two'), (3, 'three')`)
	testutils.RunSQL(t, `INSERT INTO source.t2 (id, val) VALUES (4, 'four'), (5, 'five'), (6, 'six')`)

	// reset the target database.
<<<<<<< HEAD
	db, err := sql.Open("mysql", cfg.FormatDSN())
	assert.NoError(t, err)
	_, err = db.ExecContext(t.Context(), "DROP DATABASE IF EXISTS dest")
	assert.NoError(t, err)
	_, err = db.ExecContext(t.Context(), "CREATE DATABASE dest")
	assert.NoError(t, err)
	defer db.Close()
=======
	testutils.RunSQL(t, `DROP DATABASE IF EXISTS dest`)
	testutils.RunSQL(t, `CREATE DATABASE dest`)

>>>>>>> e843e004
	// test
	move := &Move{
		SourceDSN:       sourceDSN,
		TargetDSN:       targetDSN,
		TargetChunkTime: 5 * time.Second,
		Threads:         4,
		CreateSentinel:  false,
	}
	assert.NoError(t, move.Run())
}

func TestResumeFromCheckpointE2E(t *testing.T) {
	t.Skip("Test requires checksumming to be working, which is temporarily disabled")
	settingsCheck(t)
	cfg, err := mysql.ParseDSN(testutils.DSN())
	assert.NoError(t, err)

	src := cfg.Clone()
	src.DBName = "source_resume"
	dest := cfg.Clone()
	dest.DBName = "dest_resume"

	// Convert src and dest back to DSNs.
	sourceDSN := src.FormatDSN()
	targetDSN := dest.FormatDSN()

	// create some data to copy.
	testutils.RunSQL(t, `DROP DATABASE IF EXISTS source_resume`)
	testutils.RunSQL(t, `CREATE DATABASE source_resume`)
	testutils.RunSQL(t, `CREATE TABLE source_resume.t1 (id INT NOT NULL PRIMARY KEY auto_increment, val VARBINARY(255))`)
	testutils.RunSQL(t, `INSERT INTO source_resume.t1 (val) SELECT RANDOM_BYTES(255) FROM dual`)
	testutils.RunSQL(t, `INSERT INTO source_resume.t1 (val) SELECT RANDOM_BYTES(255) FROM  source_resume.t1 a JOIN  source_resume.t1 b JOIN  source_resume.t1 c LIMIT 100000`)
	testutils.RunSQL(t, `INSERT INTO source_resume.t1 (val) SELECT RANDOM_BYTES(255) FROM  source_resume.t1 a JOIN  source_resume.t1 b JOIN  source_resume.t1 c LIMIT 100000`)
	testutils.RunSQL(t, `INSERT INTO source_resume.t1 (val) SELECT RANDOM_BYTES(255) FROM  source_resume.t1 a JOIN  source_resume.t1 b JOIN  source_resume.t1 c LIMIT 100000`)
	testutils.RunSQL(t, `INSERT INTO source_resume.t1 (val) SELECT RANDOM_BYTES(255) FROM  source_resume.t1 a JOIN  source_resume.t1 b JOIN  source_resume.t1 c LIMIT 100000`)
	testutils.RunSQL(t, `INSERT INTO source_resume.t1 (val) SELECT RANDOM_BYTES(255) FROM  source_resume.t1 a JOIN  source_resume.t1 b JOIN  source_resume.t1 c LIMIT 100000`)
	testutils.RunSQL(t, `INSERT INTO source_resume.t1 (val) SELECT RANDOM_BYTES(255) FROM  source_resume.t1 a JOIN  source_resume.t1 b JOIN  source_resume.t1 c LIMIT 100000`)
	testutils.RunSQL(t, `INSERT INTO source_resume.t1 (val) SELECT RANDOM_BYTES(255) FROM  source_resume.t1 a JOIN  source_resume.t1 b JOIN  source_resume.t1 c LIMIT 100000`)
	testutils.RunSQL(t, `INSERT INTO source_resume.t1 (val) SELECT RANDOM_BYTES(255) FROM  source_resume.t1 a JOIN  source_resume.t1 b JOIN  source_resume.t1 c LIMIT 100000`)
	testutils.RunSQL(t, `INSERT INTO source_resume.t1 (val) SELECT RANDOM_BYTES(255) FROM  source_resume.t1 a JOIN  source_resume.t1 b JOIN  source_resume.t1 c LIMIT 100000`)
	testutils.RunSQL(t, `INSERT INTO source_resume.t1 (val) SELECT RANDOM_BYTES(255) FROM  source_resume.t1 a JOIN  source_resume.t1 b JOIN  source_resume.t1 c LIMIT 100000`)
	testutils.RunSQL(t, `INSERT INTO source_resume.t1 (val) SELECT RANDOM_BYTES(255) FROM  source_resume.t1 a JOIN  source_resume.t1 b JOIN  source_resume.t1 c LIMIT 100000`)
	testutils.RunSQL(t, `INSERT INTO source_resume.t1 (val) SELECT RANDOM_BYTES(255) FROM  source_resume.t1 a JOIN  source_resume.t1 b JOIN  source_resume.t1 c LIMIT 100000`)

	// reset the target database.
	db, err := sql.Open("mysql", cfg.FormatDSN())
	assert.NoError(t, err)
	_, err = db.ExecContext(t.Context(), "DROP DATABASE IF EXISTS dest_resume")
	assert.NoError(t, err)
	_, err = db.ExecContext(t.Context(), "CREATE DATABASE dest_resume")
	assert.NoError(t, err)
	defer db.Close()
	// test
	move := &Move{
		SourceDSN:       sourceDSN,
		TargetDSN:       targetDSN,
		TargetChunkTime: 100 * time.Millisecond,
		Threads:         1,
	}
	r, err := NewRunner(move)
	assert.NoError(t, err)

	// Do all the setup stuff from runnner.Run()
	// Just don't run copier.Run() or cutover etc.
	var ctx context.Context
	ctx, r.cancelFunc = context.WithCancel(t.Context())
	r.dbConfig = dbconn.NewDBConfig()
	r.source, err = dbconn.New(r.move.SourceDSN, r.dbConfig)
	assert.NoError(t, err)

	// Set up target (single target for this test)
	targetDB, err := dbconn.New(r.move.TargetDSN, r.dbConfig)
	assert.NoError(t, err)
	targetConfig, err := mysql.ParseDSN(r.move.TargetDSN)
	assert.NoError(t, err)
	r.targets = []applier.Target{
		{
			DB:       targetDB,
			Config:   targetConfig,
			KeyRange: "0", // Empty for single target
		},
	}

	r.sourceConfig, err = mysql.ParseDSN(r.move.SourceDSN)
	assert.NoError(t, err)
	assert.NoError(t, r.setup(ctx))
	r.startBackgroundRoutines(ctx)

	// Run the copier in a goroutine.
	// We are going to cancel it.
	go func() {
		err := r.copier.Run(ctx)
		assert.Error(t, err)
	}()

	// Wait for a checkpoint to be created in the target
	// In tests this should happen in 100ms, so we wait
	// 10x that.
	time.Sleep(time.Second)

	// Now close the context, we are canceling this run.
	r.cancelFunc()
	assert.NoError(t, r.source.Close())
	// Close all target databases
	for _, target := range r.targets {
		assert.NoError(t, target.DB.Close())
	}
	r.Close()

	// Alter the definition of target.t1 just to be difficult.
	// This will prevent resume.
	testutils.RunSQL(t, `ALTER TABLE dest_resume.t1 ADD COLUMN extra_col INT DEFAULT 0`)
	r, err = NewRunner(move)
	assert.NoError(t, err)
	assert.Error(t, r.Run(t.Context()))
	assert.NoError(t, r.Close())

	// Drop the additional column, we should be able to resume now.
	move.TargetChunkTime = 5 * time.Second
	move.Threads = 4
	testutils.RunSQL(t, `ALTER TABLE dest_resume.t1 DROP COLUMN extra_col`)
	r, err = NewRunner(move)
	assert.NoError(t, err)
	defer r.Close()
	assert.NoError(t, r.Run(t.Context()))
}

// settingsCheck checks that the database settings are appropriate for running moves.
// Move is not supported unless there is full binlog images, etc. but in CI
// we have some tests and features that do not require this.
func settingsCheck(t *testing.T) {
	cfg, err := mysql.ParseDSN(testutils.DSN())
	assert.NoError(t, err)

	db, err := sql.Open("mysql", cfg.FormatDSN())
	assert.NoError(t, err)
	defer db.Close()

	var binlogRowImage, binlogRowValueOptions string
	err = db.QueryRowContext(t.Context(),
		`SELECT 
		@@global.binlog_row_image,
		@@global.binlog_row_value_options`).Scan(
		&binlogRowImage,
		&binlogRowValueOptions,
	)
	assert.NoError(t, err)
	if binlogRowImage != "FULL" || binlogRowValueOptions != "" {
		t.Skip("Skipping test because binlog_row_image is not FULL or binlog_row_value_options is not empty")
	}
}

// TestBasicReshard tests resharding from one source to two sharded targets (-80 and 80-).
func TestBasicReshard(t *testing.T) {
	settingsCheck(t)
	cfg, err := mysql.ParseDSN(testutils.DSN())
	assert.NoError(t, err)

	src := cfg.Clone()
	src.DBName = "source_reshard"
	shard1 := cfg.Clone()
	shard1.DBName = "dest_shard1"
	shard2 := cfg.Clone()
	shard2.DBName = "dest_shard2"

	// Create source database with data
	// Note: Adding user_id column which will be the vindex column
	testutils.RunSQL(t, `DROP DATABASE IF EXISTS source_reshard`)
	testutils.RunSQL(t, `CREATE DATABASE source_reshard`)
	testutils.RunSQL(t, `CREATE TABLE source_reshard.t1 (id INT PRIMARY KEY, user_id BIGINT NOT NULL, val VARCHAR(255))`)
	testutils.RunSQL(t, `CREATE TABLE source_reshard.t2 (id INT PRIMARY KEY, user_id BIGINT NOT NULL, val VARCHAR(255))`)

	// Insert data with even and odd user_ids
	// Even user_ids (2, 4, 6) should go to shard -80
	// Odd user_ids (1, 3, 5) should go to shard 80-
	testutils.RunSQL(t, `INSERT INTO source_reshard.t1 (id, user_id, val) VALUES (1, 1, 'one'), (2, 2, 'two'), (3, 3, 'three'), (4, 4, 'four'), (5, 5, 'five'), (6, 6, 'six')`)
	testutils.RunSQL(t, `INSERT INTO source_reshard.t2 (id, user_id, val) VALUES (7, 1, 'seven'), (8, 2, 'eight'), (9, 3, 'nine'), (10, 4, 'ten'), (11, 5, 'eleven'), (12, 6, 'twelve')`)

	// Create target shard databases
	db, err := sql.Open("mysql", cfg.FormatDSN())
	assert.NoError(t, err)
	defer db.Close()

	_, err = db.ExecContext(t.Context(), "DROP DATABASE IF EXISTS dest_shard1")
	assert.NoError(t, err)
	_, err = db.ExecContext(t.Context(), "CREATE DATABASE dest_shard1")
	assert.NoError(t, err)

	_, err = db.ExecContext(t.Context(), "DROP DATABASE IF EXISTS dest_shard2")
	assert.NoError(t, err)
	_, err = db.ExecContext(t.Context(), "CREATE DATABASE dest_shard2")
	assert.NoError(t, err)

	// Set up target connections
	dbConfig := dbconn.NewDBConfig()

	shard1DB, err := dbconn.New(shard1.FormatDSN(), dbConfig)
	assert.NoError(t, err)
	defer shard1DB.Close()

	shard2DB, err := dbconn.New(shard2.FormatDSN(), dbConfig)
	assert.NoError(t, err)
	defer shard2DB.Close()

	// Create vindex provider with evenOddHasher
	vindexProvider := &testVindexProvider{
		vindexColumn: "user_id",
		vindexFunc:   evenOddHasher,
	}

	// Configure the move with multiple targets
	move := &Move{
		SourceDSN:       src.FormatDSN(),
		TargetChunkTime: 5 * time.Second,
		Threads:         4,
		CreateSentinel:  false,
		VindexProvider:  vindexProvider,
		Targets: []applier.Target{
			{
				DB:       shard1DB,
				Config:   shard1,
				KeyRange: "-80", // Lower half of keyspace
			},
			{
				DB:       shard2DB,
				Config:   shard2,
				KeyRange: "80-", // Upper half of keyspace
			},
		},
	}

	// Run the reshard
	assert.NoError(t, move.Run())

	// Verify data distribution
	// Shard 1 (-80) should have even user_ids: 2, 4, 6
	var count int
	err = db.QueryRowContext(t.Context(), "SELECT COUNT(*) FROM dest_shard1.t1").Scan(&count)
	assert.NoError(t, err)
	assert.Equal(t, 3, count, "Shard 1 should have 3 rows in t1 (even user_ids)")

	err = db.QueryRowContext(t.Context(), "SELECT COUNT(*) FROM dest_shard1.t2").Scan(&count)
	assert.NoError(t, err)
	assert.Equal(t, 3, count, "Shard 1 should have 3 rows in t2 (even user_ids)")

	// Shard 2 (80-) should have odd user_ids: 1, 3, 5
	err = db.QueryRowContext(t.Context(), "SELECT COUNT(*) FROM dest_shard2.t1").Scan(&count)
	assert.NoError(t, err)
	assert.Equal(t, 3, count, "Shard 2 should have 3 rows in t1 (odd user_ids)")

	err = db.QueryRowContext(t.Context(), "SELECT COUNT(*) FROM dest_shard2.t2").Scan(&count)
	assert.NoError(t, err)
	assert.Equal(t, 3, count, "Shard 2 should have 3 rows in t2 (odd user_ids)")

	// Verify specific rows went to correct shards
	// Check shard 1 has even user_ids
	var userID int64
	err = db.QueryRowContext(t.Context(), "SELECT user_id FROM dest_shard1.t1 WHERE id = 2").Scan(&userID)
	assert.NoError(t, err)
	assert.Equal(t, int64(2), userID, "Shard 1 should have user_id 2")

	err = db.QueryRowContext(t.Context(), "SELECT user_id FROM dest_shard1.t1 WHERE id = 4").Scan(&userID)
	assert.NoError(t, err)
	assert.Equal(t, int64(4), userID, "Shard 1 should have user_id 4")

	// Check shard 2 has odd user_ids
	err = db.QueryRowContext(t.Context(), "SELECT user_id FROM dest_shard2.t1 WHERE id = 1").Scan(&userID)
	assert.NoError(t, err)
	assert.Equal(t, int64(1), userID, "Shard 2 should have user_id 1")

	err = db.QueryRowContext(t.Context(), "SELECT user_id FROM dest_shard2.t1 WHERE id = 3").Scan(&userID)
	assert.NoError(t, err)
	assert.Equal(t, int64(3), userID, "Shard 2 should have user_id 3")
}

// testVindexProvider is a simple implementation of VindexMetadataProvider for testing
type testVindexProvider struct {
	vindexColumn string
	vindexFunc   table.VindexFunc
}

func (t *testVindexProvider) GetVindexMetadata(schemaName, tableName string) (string, table.VindexFunc, error) {
	return t.vindexColumn, t.vindexFunc, nil
}

// evenOddHasher is a test hash function that shards assuming -80 and 80- shards.
// even goes to -80, odd goes to 80-
func evenOddHasher(colAny any) (uint64, error) {
	col, ok := colAny.(int64)
	if !ok {
		return 0, fmt.Errorf("expected int64 for sharding column, got %T", colAny)
	}
	// Simple hash: map even user_ids to lower half, odd to upper half
	// This simulates a hash function that distributes across the full uint64 space
	var hash uint64
	if col%2 == 0 {
		// Even user_ids map to 0x0000000000000000 - + the int
		// Use a simple formula that keeps us in the lower half
		hash = uint64(col)
	} else {
		// Odd user_ids map to 0x8000000000000000 + the int.
		// Start from the midpoint and add a small offset
		hash = 0x8000000000000000 + uint64(col)
	}
	return hash, nil
}<|MERGE_RESOLUTION|>--- conflicted
+++ resolved
@@ -3,7 +3,6 @@
 import (
 	"context"
 	"database/sql"
-	"fmt"
 	"os"
 	"testing"
 	"time"
@@ -11,7 +10,6 @@
 	"github.com/block/spirit/pkg/applier"
 	"github.com/block/spirit/pkg/dbconn"
 	"github.com/block/spirit/pkg/status"
-	"github.com/block/spirit/pkg/table"
 	"github.com/block/spirit/pkg/testutils"
 	"github.com/go-sql-driver/mysql"
 	"github.com/stretchr/testify/assert"
@@ -49,19 +47,9 @@
 	testutils.RunSQL(t, `INSERT INTO source.t2 (id, val) VALUES (4, 'four'), (5, 'five'), (6, 'six')`)
 
 	// reset the target database.
-<<<<<<< HEAD
-	db, err := sql.Open("mysql", cfg.FormatDSN())
-	assert.NoError(t, err)
-	_, err = db.ExecContext(t.Context(), "DROP DATABASE IF EXISTS dest")
-	assert.NoError(t, err)
-	_, err = db.ExecContext(t.Context(), "CREATE DATABASE dest")
-	assert.NoError(t, err)
-	defer db.Close()
-=======
 	testutils.RunSQL(t, `DROP DATABASE IF EXISTS dest`)
 	testutils.RunSQL(t, `CREATE DATABASE dest`)
 
->>>>>>> e843e004
 	// test
 	move := &Move{
 		SourceDSN:       sourceDSN,
@@ -74,7 +62,6 @@
 }
 
 func TestResumeFromCheckpointE2E(t *testing.T) {
-	t.Skip("Test requires checksumming to be working, which is temporarily disabled")
 	settingsCheck(t)
 	cfg, err := mysql.ParseDSN(testutils.DSN())
 	assert.NoError(t, err)
@@ -131,22 +118,23 @@
 	r.dbConfig = dbconn.NewDBConfig()
 	r.source, err = dbconn.New(r.move.SourceDSN, r.dbConfig)
 	assert.NoError(t, err)
-
-	// Set up target (single target for this test)
+	
+	// Parse configs and set up targets
+	r.sourceConfig, err = mysql.ParseDSN(r.move.SourceDSN)
+	assert.NoError(t, err)
+	
+	targetCfg, err := mysql.ParseDSN(r.move.TargetDSN)
+	assert.NoError(t, err)
 	targetDB, err := dbconn.New(r.move.TargetDSN, r.dbConfig)
-	assert.NoError(t, err)
-	targetConfig, err := mysql.ParseDSN(r.move.TargetDSN)
 	assert.NoError(t, err)
 	r.targets = []applier.Target{
 		{
 			DB:       targetDB,
-			Config:   targetConfig,
-			KeyRange: "0", // Empty for single target
+			Config:   targetCfg,
+			KeyRange: "0",
 		},
 	}
-
-	r.sourceConfig, err = mysql.ParseDSN(r.move.SourceDSN)
-	assert.NoError(t, err)
+	
 	assert.NoError(t, r.setup(ctx))
 	r.startBackgroundRoutines(ctx)
 
@@ -165,10 +153,7 @@
 	// Now close the context, we are canceling this run.
 	r.cancelFunc()
 	assert.NoError(t, r.source.Close())
-	// Close all target databases
-	for _, target := range r.targets {
-		assert.NoError(t, target.DB.Close())
-	}
+	assert.NoError(t, r.targets[0].DB.Close())
 	r.Close()
 
 	// Alter the definition of target.t1 just to be difficult.
@@ -212,159 +197,4 @@
 	if binlogRowImage != "FULL" || binlogRowValueOptions != "" {
 		t.Skip("Skipping test because binlog_row_image is not FULL or binlog_row_value_options is not empty")
 	}
-}
-
-// TestBasicReshard tests resharding from one source to two sharded targets (-80 and 80-).
-func TestBasicReshard(t *testing.T) {
-	settingsCheck(t)
-	cfg, err := mysql.ParseDSN(testutils.DSN())
-	assert.NoError(t, err)
-
-	src := cfg.Clone()
-	src.DBName = "source_reshard"
-	shard1 := cfg.Clone()
-	shard1.DBName = "dest_shard1"
-	shard2 := cfg.Clone()
-	shard2.DBName = "dest_shard2"
-
-	// Create source database with data
-	// Note: Adding user_id column which will be the vindex column
-	testutils.RunSQL(t, `DROP DATABASE IF EXISTS source_reshard`)
-	testutils.RunSQL(t, `CREATE DATABASE source_reshard`)
-	testutils.RunSQL(t, `CREATE TABLE source_reshard.t1 (id INT PRIMARY KEY, user_id BIGINT NOT NULL, val VARCHAR(255))`)
-	testutils.RunSQL(t, `CREATE TABLE source_reshard.t2 (id INT PRIMARY KEY, user_id BIGINT NOT NULL, val VARCHAR(255))`)
-
-	// Insert data with even and odd user_ids
-	// Even user_ids (2, 4, 6) should go to shard -80
-	// Odd user_ids (1, 3, 5) should go to shard 80-
-	testutils.RunSQL(t, `INSERT INTO source_reshard.t1 (id, user_id, val) VALUES (1, 1, 'one'), (2, 2, 'two'), (3, 3, 'three'), (4, 4, 'four'), (5, 5, 'five'), (6, 6, 'six')`)
-	testutils.RunSQL(t, `INSERT INTO source_reshard.t2 (id, user_id, val) VALUES (7, 1, 'seven'), (8, 2, 'eight'), (9, 3, 'nine'), (10, 4, 'ten'), (11, 5, 'eleven'), (12, 6, 'twelve')`)
-
-	// Create target shard databases
-	db, err := sql.Open("mysql", cfg.FormatDSN())
-	assert.NoError(t, err)
-	defer db.Close()
-
-	_, err = db.ExecContext(t.Context(), "DROP DATABASE IF EXISTS dest_shard1")
-	assert.NoError(t, err)
-	_, err = db.ExecContext(t.Context(), "CREATE DATABASE dest_shard1")
-	assert.NoError(t, err)
-
-	_, err = db.ExecContext(t.Context(), "DROP DATABASE IF EXISTS dest_shard2")
-	assert.NoError(t, err)
-	_, err = db.ExecContext(t.Context(), "CREATE DATABASE dest_shard2")
-	assert.NoError(t, err)
-
-	// Set up target connections
-	dbConfig := dbconn.NewDBConfig()
-
-	shard1DB, err := dbconn.New(shard1.FormatDSN(), dbConfig)
-	assert.NoError(t, err)
-	defer shard1DB.Close()
-
-	shard2DB, err := dbconn.New(shard2.FormatDSN(), dbConfig)
-	assert.NoError(t, err)
-	defer shard2DB.Close()
-
-	// Create vindex provider with evenOddHasher
-	vindexProvider := &testVindexProvider{
-		vindexColumn: "user_id",
-		vindexFunc:   evenOddHasher,
-	}
-
-	// Configure the move with multiple targets
-	move := &Move{
-		SourceDSN:       src.FormatDSN(),
-		TargetChunkTime: 5 * time.Second,
-		Threads:         4,
-		CreateSentinel:  false,
-		VindexProvider:  vindexProvider,
-		Targets: []applier.Target{
-			{
-				DB:       shard1DB,
-				Config:   shard1,
-				KeyRange: "-80", // Lower half of keyspace
-			},
-			{
-				DB:       shard2DB,
-				Config:   shard2,
-				KeyRange: "80-", // Upper half of keyspace
-			},
-		},
-	}
-
-	// Run the reshard
-	assert.NoError(t, move.Run())
-
-	// Verify data distribution
-	// Shard 1 (-80) should have even user_ids: 2, 4, 6
-	var count int
-	err = db.QueryRowContext(t.Context(), "SELECT COUNT(*) FROM dest_shard1.t1").Scan(&count)
-	assert.NoError(t, err)
-	assert.Equal(t, 3, count, "Shard 1 should have 3 rows in t1 (even user_ids)")
-
-	err = db.QueryRowContext(t.Context(), "SELECT COUNT(*) FROM dest_shard1.t2").Scan(&count)
-	assert.NoError(t, err)
-	assert.Equal(t, 3, count, "Shard 1 should have 3 rows in t2 (even user_ids)")
-
-	// Shard 2 (80-) should have odd user_ids: 1, 3, 5
-	err = db.QueryRowContext(t.Context(), "SELECT COUNT(*) FROM dest_shard2.t1").Scan(&count)
-	assert.NoError(t, err)
-	assert.Equal(t, 3, count, "Shard 2 should have 3 rows in t1 (odd user_ids)")
-
-	err = db.QueryRowContext(t.Context(), "SELECT COUNT(*) FROM dest_shard2.t2").Scan(&count)
-	assert.NoError(t, err)
-	assert.Equal(t, 3, count, "Shard 2 should have 3 rows in t2 (odd user_ids)")
-
-	// Verify specific rows went to correct shards
-	// Check shard 1 has even user_ids
-	var userID int64
-	err = db.QueryRowContext(t.Context(), "SELECT user_id FROM dest_shard1.t1 WHERE id = 2").Scan(&userID)
-	assert.NoError(t, err)
-	assert.Equal(t, int64(2), userID, "Shard 1 should have user_id 2")
-
-	err = db.QueryRowContext(t.Context(), "SELECT user_id FROM dest_shard1.t1 WHERE id = 4").Scan(&userID)
-	assert.NoError(t, err)
-	assert.Equal(t, int64(4), userID, "Shard 1 should have user_id 4")
-
-	// Check shard 2 has odd user_ids
-	err = db.QueryRowContext(t.Context(), "SELECT user_id FROM dest_shard2.t1 WHERE id = 1").Scan(&userID)
-	assert.NoError(t, err)
-	assert.Equal(t, int64(1), userID, "Shard 2 should have user_id 1")
-
-	err = db.QueryRowContext(t.Context(), "SELECT user_id FROM dest_shard2.t1 WHERE id = 3").Scan(&userID)
-	assert.NoError(t, err)
-	assert.Equal(t, int64(3), userID, "Shard 2 should have user_id 3")
-}
-
-// testVindexProvider is a simple implementation of VindexMetadataProvider for testing
-type testVindexProvider struct {
-	vindexColumn string
-	vindexFunc   table.VindexFunc
-}
-
-func (t *testVindexProvider) GetVindexMetadata(schemaName, tableName string) (string, table.VindexFunc, error) {
-	return t.vindexColumn, t.vindexFunc, nil
-}
-
-// evenOddHasher is a test hash function that shards assuming -80 and 80- shards.
-// even goes to -80, odd goes to 80-
-func evenOddHasher(colAny any) (uint64, error) {
-	col, ok := colAny.(int64)
-	if !ok {
-		return 0, fmt.Errorf("expected int64 for sharding column, got %T", colAny)
-	}
-	// Simple hash: map even user_ids to lower half, odd to upper half
-	// This simulates a hash function that distributes across the full uint64 space
-	var hash uint64
-	if col%2 == 0 {
-		// Even user_ids map to 0x0000000000000000 - + the int
-		// Use a simple formula that keeps us in the lower half
-		hash = uint64(col)
-	} else {
-		// Odd user_ids map to 0x8000000000000000 + the int.
-		// Start from the midpoint and add a small offset
-		hash = 0x8000000000000000 + uint64(col)
-	}
-	return hash, nil
 }