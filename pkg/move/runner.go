package move

import (
	"context"
	"database/sql"
	"errors"
	"fmt"
	"log/slog"
	"time"

	"github.com/block/spirit/pkg/applier"
	"github.com/block/spirit/pkg/checksum"
	"github.com/block/spirit/pkg/copier"
	"github.com/block/spirit/pkg/dbconn"
	"github.com/block/spirit/pkg/metrics"
	"github.com/block/spirit/pkg/repl"
	"github.com/block/spirit/pkg/status"
	"github.com/block/spirit/pkg/table"
	"github.com/block/spirit/pkg/throttler"
	gomysql "github.com/go-mysql-org/go-mysql/mysql"
	"github.com/go-sql-driver/mysql"
)

var (
	sentinelCheckInterval   = 1 * time.Second
	tableStatUpdateInterval = 5 * time.Minute
	sentinelWaitLimit       = 48 * time.Hour
	sentinelTableName       = "_spirit_sentinel" // this is now a const.
	checkpointTableName     = "_spirit_checkpoint"
)

type Runner struct {
	move            *Move
	source          *sql.DB
	sourceConfig    *mysql.Config
	targets         []applier.Target // Combined DB, Config, and KeyRange
	status          status.State     // must use atomic to get/set
	checkpointTable *table.TableInfo

	sourceTables []*table.TableInfo

	applier           applier.Applier
	replClient        *repl.Client
	copyChunker       table.Chunker
	checksumChunker   table.Chunker
	copier            copier.Copier
	checker           checksum.Checker
	checksumWatermark string

	// Track some key statistics.
	startTime                time.Time
	sentinelWaitStartTime    time.Time
	usedResumeFromCheckpoint bool

	cutoverFunc func(ctx context.Context) error

	logger     *slog.Logger
	cancelFunc context.CancelFunc
	dbConfig   *dbconn.DBConfig
}

var _ status.Task = (*Runner)(nil)

func NewRunner(m *Move) (*Runner, error) {
	r := &Runner{
		move:   m,
		logger: slog.Default(),
	}
	return r, nil
}

func (r *Runner) Close() error {
	if r.copyChunker != nil {
		r.copyChunker.Close()
	}
	if r.replClient != nil {
		r.replClient.Close()
	}
	for _, target := range r.targets {
		target.DB.Close()
	}
	return nil
}

// getTables connects to a DB and fetches the list of tables
// it can be run on either the source or the target.
func (r *Runner) getTables(ctx context.Context, db *sql.DB) ([]*table.TableInfo, error) {
	rows, err := db.QueryContext(ctx, "SHOW TABLES")
	if err != nil {
		return nil, err
	}
	defer rows.Close()

	var tableName string
	tables := make([]*table.TableInfo, 0)
	for rows.Next() {
		if err := rows.Scan(&tableName); err != nil {
			return nil, err
		}
		if tableName == checkpointTableName || tableName == sentinelTableName {
			continue // Skip if the table name is the checkpoint or sentinel table
		}
		tableInfo := table.NewTableInfo(r.source, r.sourceConfig.DBName, tableName)
		if err := tableInfo.SetInfo(ctx); err != nil {
			return nil, err
		}

		// If a VindexProvider is configured, get vindex metadata for this table.
		// This is used for resharding operations where rows need to be distributed
		// across multiple target shards based on a sharding key.
		if r.move.VindexProvider != nil {
			vindexColumn, vindexFunc, err := r.move.VindexProvider.GetVindexMetadata(r.sourceConfig.DBName, tableName)
			if err != nil {
				return nil, fmt.Errorf("failed to get vindex metadata for table %s: %w", tableName, err)
			}
			// Only set if vindex metadata is available (could be empty for some tables)
			if vindexColumn != "" && vindexFunc != nil {
				tableInfo.VindexColumn = vindexColumn
				tableInfo.VindexFunc = vindexFunc
				r.logger.Info("configured vindex for table",
					"table", tableName,
					"vindexColumn", vindexColumn)
			}
		}
		tables = append(tables, tableInfo)
	}
	return tables, rows.Err()
}

// checkTargetEmpty checks that the target database is empty.
// If any tables exist it returns an error and the move fails.
func (r *Runner) checkTargetEmpty(ctx context.Context) error {
	for i, target := range r.targets {
		rows, err := target.DB.QueryContext(ctx, "SHOW TABLES")
		if err != nil {
			return fmt.Errorf("failed to check target %d: %w", i, err)
		}
		defer rows.Close()
		if rows.Next() {
			return fmt.Errorf("target database %d (%s) is not empty", i, target.Config.DBName)
		}
		if err := rows.Err(); err != nil {
			return err
		}
	}
	return nil
}

// createTargetTables creates tables on all targets.
// For now, we require that the target is identical to the source.
// In future, we may create the target with secondary indexes disabled,
// and re-add them after.
func (r *Runner) createTargetTables(ctx context.Context) error {
	for _, t := range r.sourceTables {
		var createStmt string
		row := r.source.QueryRowContext(ctx, fmt.Sprintf("SHOW CREATE TABLE `%s`", t.TableName))
		var tbl string
		if err := row.Scan(&tbl, &createStmt); err != nil {
			return err
		}
		// Execute the create statement on all targets.
		for i, target := range r.targets {
			if _, err := target.DB.ExecContext(ctx, createStmt); err != nil {
				return fmt.Errorf("failed to create table on target %d: %w", i, err)
			}
		}
	}
	return nil
}

func (r *Runner) resumeFromCheckpoint(ctx context.Context) error {
	copyChunkers := make([]table.Chunker, 0, len(r.sourceTables))
	checksumChunkers := make([]table.Chunker, 0, len(r.sourceTables))
	var err error
<<<<<<< HEAD
=======
	// For each table create a chunker and add a subscription to the replication client.
	for _, src := range r.sourceTables {
		dest := table.NewTableInfo(r.targets[0].DB, r.targets[0].Config.DBName, src.TableName)
		if err := dest.SetInfo(ctx); err != nil {
			// An error here could indicate that a table in the destination is missing,
			// i.e. the move cannot be resumed because a new table was created.
			return err
		}
>>>>>>> aeb604d5

	// For each table and each target, create a chunker and add a subscription
	// The destination is nil because this is used for table structure checking, which is unused in move
	// We also have the problem that the dest could be multiple destinations (sharded) which makes it
	// ambiguous.
	for _, src := range r.sourceTables {
		copyChunker, err := table.NewChunker(src, nil, r.move.TargetChunkTime, r.logger)
		if err != nil {
			return err
		}
		if err := r.replClient.AddSubscription(src, nil, copyChunker); err != nil {
			return err
		}
		checksumChunker, err := table.NewChunker(src, nil, r.move.TargetChunkTime, r.logger)
		if err != nil {
			return err
		}
		copyChunkers = append(copyChunkers, copyChunker)
		checksumChunkers = append(checksumChunkers, checksumChunker)
	}

	// Then create a multi chunker of all chunkers.
	r.copyChunker = table.NewMultiChunker(copyChunkers...)
	r.checksumChunker = table.NewMultiChunker(checksumChunkers...)

	// Create a copier that reads from the multi chunker and uses the shared applier.
	r.copier, err = copier.NewCopier(r.source, r.copyChunker, &copier.CopierConfig{
		Concurrency:                   r.move.Threads,
		TargetChunkTime:               r.move.TargetChunkTime,
		Logger:                        r.logger,
		Throttler:                     &throttler.Noop{},
		MetricsSink:                   &metrics.NoopSink{},
		DBConfig:                      r.dbConfig,
		UseExperimentalBufferedCopier: true,
		Applier:                       r.applier, // Use the shared applier
	})
	if err != nil {
		return err
	}

	// We explicitly specify the columns we need from the checkpoint table.
	// If the structure changes, this will fail and indicate that the checkpoint
	// was created by either an earlier or later version of spirit, in which case
	// we do not support recovery.
<<<<<<< HEAD
	query := fmt.Sprintf("SELECT id, copier_watermark, checksum_watermark, binlog_name, binlog_pos, statement FROM `%s` ORDER BY id DESC LIMIT 1",
		checkpointTableName)
	var copierWatermark, binlogName, statement string
	var id, binlogPos int
	err = r.source.QueryRowContext(ctx, query).Scan(&id, &copierWatermark, &r.checksumWatermark, &binlogName, &binlogPos, &statement)
=======
	query := fmt.Sprintf("SELECT id, copier_watermark, checksum_watermark, binlog_name, binlog_pos, statement FROM `%s`.`%s` ORDER BY id DESC LIMIT 1",
		r.targets[0].Config.DBName, checkpointTableName)
	var copierWatermark, binlogName, statement string
	var id, binlogPos int
	err = r.targets[0].DB.QueryRowContext(ctx, query).Scan(&id, &copierWatermark, &r.checksumWatermark, &binlogName, &binlogPos, &statement)
>>>>>>> aeb604d5
	if err != nil {
		return fmt.Errorf("could not read from checkpoint table '%s' on source: %v", checkpointTableName, err)
	}

	r.replClient.SetFlushedPos(gomysql.Position{
		Name: binlogName,
		Pos:  uint32(binlogPos),
	})

	// Open chunker at the specified watermark
	if err := r.copyChunker.OpenAtWatermark(copierWatermark); err != nil {
		return err
	}

	// Start the replication client.
	if err := r.replClient.Run(ctx); err != nil {
		return err
	}

<<<<<<< HEAD
	r.checkpointTable = table.NewTableInfo(r.source, r.sourceConfig.DBName, checkpointTableName)
=======
	r.checkpointTable = table.NewTableInfo(r.targets[0].DB, r.targets[0].Config.DBName, checkpointTableName)
>>>>>>> aeb604d5
	r.usedResumeFromCheckpoint = true
	return nil
}

func (r *Runner) setup(ctx context.Context) error {
	var err error
	// Fetch a list of tables from the source.
	r.logger.Info("Fetching source table list")
	if r.sourceTables, err = r.getTables(ctx, r.source); err != nil {
		return err
	}

	// Create a single applier instance that will be shared by both
	// the replication client and the copier
	r.logger.Info("Creating shared applier")
	r.applier, err = r.createApplier()
	if err != nil {
		return err
	}

	r.logger.Info("Setting up repl client")
	r.replClient = repl.NewClient(r.source, r.sourceConfig.Addr, r.sourceConfig.User, r.sourceConfig.Passwd, &repl.ClientConfig{
		Logger:                     r.logger,
		Concurrency:                r.move.Threads,
		TargetBatchTime:            r.move.TargetChunkTime,
		ServerID:                   repl.NewServerID(),
		UseExperimentalBufferedMap: true,
		Applier:                    r.applier, // Use the shared applier
		DBConfig:                   r.dbConfig,
	})

	r.logger.Info("Checking target database state")

	if err := r.checkTargetEmpty(ctx); err != nil {
		// There are existing tables there.
		// Optimistically try to resume from a checkpoint written to the source database.
		// The checkpoint is on the source (not target) because reshards are 1:N and the
		// source is always guaranteed to be singular. If resume fails, unlike schema changes,
		// the move fails because we don't want to overwrite existing data.
		if err := r.resumeFromCheckpoint(ctx); err != nil {
			return fmt.Errorf("target database is not empty and could not resume from checkpoint: %v", err)
		}
		r.logger.Info("Resumed move from existing checkpoint")
	} else {
		return r.newCopy(ctx)
	}
	return nil
}

func (r *Runner) newCopy(ctx context.Context) error {
	// We are starting fresh:
	// For each table, fetch the CREATE TABLE statement from the source and run it on the target.
	if err := r.createTargetTables(ctx); err != nil {
		return err
	}

	// Create sentinel on SOURCE
	if r.move.CreateSentinel {
		if err := r.createSentinelTable(ctx); err != nil {
			return err
		}
	}

	// Create checkpoint on SOURCE
	if err := r.createCheckpointTable(ctx); err != nil {
		return err
	}

	copyChunkers := make([]table.Chunker, 0, len(r.sourceTables)*len(r.targets))
	checksumChunkers := make([]table.Chunker, 0, len(r.sourceTables)*len(r.targets))

	// For each table and each target, create a chunker and add a subscription
	// The destination is nil because this is used for table structure checking, which is unused in move
	// We also have the problem that the dest could be multiple destinations (sharded) which makes it
	// ambiguous.
	for _, src := range r.sourceTables {
<<<<<<< HEAD
		copyChunker, err := table.NewChunker(src, nil, r.move.TargetChunkTime, r.logger)
=======
		dest := table.NewTableInfo(r.targets[0].DB, r.targets[0].Config.DBName, src.TableName)
		if err := dest.SetInfo(ctx); err != nil {
			return err
		}
		copyChunker, err := table.NewChunker(src, dest, r.move.TargetChunkTime, r.logger)
>>>>>>> aeb604d5
		if err != nil {
			return err
		}
		if err := r.replClient.AddSubscription(src, nil, copyChunker); err != nil {
			return err
		}
		checksumChunker, err := table.NewChunker(src, nil, r.move.TargetChunkTime, r.logger)
		if err != nil {
			return err
		}
		copyChunkers = append(copyChunkers, copyChunker)
		checksumChunkers = append(checksumChunkers, checksumChunker)
	}

	// Then create a multi chunker of all chunkers.
	r.copyChunker = table.NewMultiChunker(copyChunkers...)
	r.checksumChunker = table.NewMultiChunker(checksumChunkers...)

	// Create a copier that reads from the multi chunker and uses the shared applier.
	var err error
	r.copier, err = copier.NewCopier(r.source, r.copyChunker, &copier.CopierConfig{
		Concurrency:                   r.move.Threads,
		TargetChunkTime:               r.move.TargetChunkTime,
		Logger:                        r.logger,
		Throttler:                     &throttler.Noop{},
		MetricsSink:                   &metrics.NoopSink{},
		DBConfig:                      r.dbConfig,
		UseExperimentalBufferedCopier: true,
		Applier:                       r.applier, // Use the shared applier
	})
	if err != nil {
		return err
	}

	// Then open the multi chunker.
	if err := r.copyChunker.Open(); err != nil {
		return err
	}

	// Start the replication client.
	if err := r.replClient.Run(ctx); err != nil {
		return err
	}

	return nil
}

// createCheckpointTable creates checkpoint table on SOURCE (not target).
func (r *Runner) createCheckpointTable(ctx context.Context) error {
<<<<<<< HEAD
	if err := dbconn.Exec(ctx, r.source, "DROP TABLE IF EXISTS %n.%n", r.sourceConfig.DBName, checkpointTableName); err != nil {
		return err
	}
	if err := dbconn.Exec(ctx, r.source, `CREATE TABLE %n.%n (
=======
	// drop checkpoint if we've decided to call this func.
	if err := dbconn.Exec(ctx, r.targets[0].DB, "DROP TABLE IF EXISTS %n.%n", r.targets[0].Config.DBName, checkpointTableName); err != nil {
		return err
	}
	if err := dbconn.Exec(ctx, r.targets[0].DB, `CREATE TABLE %n.%n (
>>>>>>> aeb604d5
	id int NOT NULL AUTO_INCREMENT PRIMARY KEY,
	copier_watermark TEXT,
	checksum_watermark TEXT,
	binlog_name VARCHAR(255),
	binlog_pos INT,
	statement TEXT
	)`,
<<<<<<< HEAD
		r.sourceConfig.DBName, checkpointTableName); err != nil {
		return err
	}
	r.checkpointTable = table.NewTableInfo(r.source, r.sourceConfig.DBName, checkpointTableName)
=======
		r.targets[0].Config.DBName, checkpointTableName); err != nil {
		return err
	}
	r.checkpointTable = table.NewTableInfo(r.targets[0].DB, r.targets[0].Config.DBName, checkpointTableName)
>>>>>>> aeb604d5
	return nil
}

func (r *Runner) Run(ctx context.Context) error {
	ctx, r.cancelFunc = context.WithCancel(ctx)
	defer r.cancelFunc()
	r.startTime = time.Now()
	r.logger.Info("Starting table move")

	var err error
	r.dbConfig = dbconn.NewDBConfig()
	r.dbConfig.ForceKill = true // in move we always use force kill; it's new code.
	r.logger.Warn("the move command is experimental and not yet safe for production use.")
	r.source, err = dbconn.New(r.move.SourceDSN, r.dbConfig)
	if err != nil {
		return err
	}
	defer r.source.Close()
<<<<<<< HEAD
=======

	db, err := dbconn.New(r.move.TargetDSN, r.dbConfig)
	if err != nil {
		return err
	}
>>>>>>> aeb604d5

	r.sourceConfig, err = mysql.ParseDSN(r.move.SourceDSN)
	if err != nil {
		return err
	}
<<<<<<< HEAD

	if r.move.TargetDSN != "" && len(r.move.Targets) > 0 {
		return errors.New("cannot use both TargetDSN and TargetDSNs; please use only TargetDSNs for multiple targets")
	}

	// The authoritative config for target is the r.targets field.
	// If we are coming in via CLI we will specify TargetDSN, which means
	// r.targets is empty and we need to populate it.
	if r.move.TargetDSN != "" {
		targetCfg, err := mysql.ParseDSN(r.move.TargetDSN)
		if err != nil {
			return fmt.Errorf("failed to parse target DSN: %w", err)
		}
		targetDB, err := dbconn.New(r.move.TargetDSN, r.dbConfig)
		if err != nil {
			return fmt.Errorf("failed to connect to target DSN: %w", err)
		}
		r.targets = []applier.Target{
			{
				DB:       targetDB,
				Config:   targetCfg,
				KeyRange: "0",
			},
		}
	} else {
		if len(r.move.Targets) == 0 {
			return errors.New("no target databases specified")
		}
		r.targets = r.move.Targets
	}
=======
	targetConfig, err := mysql.ParseDSN(r.move.TargetDSN)
	if err != nil {
		return err
	}
	r.targets = []applier.Target{{
		KeyRange: "0",
		DB:       db,
		Config:   targetConfig,
	}}
>>>>>>> aeb604d5
	if err := r.setup(ctx); err != nil {
		return err
	}

	// Take a single metadata lock for all tables to prevent concurrent DDL.
	// This uses a single DB connection instead of one per table.
	// We release the lock when this function finishes executing.
	lock, err := dbconn.NewMetadataLock(ctx, r.move.SourceDSN, r.sourceTables, r.dbConfig, r.logger)
	if err != nil {
		return err
	}

	// Release the lock
	defer func() {
		if err := lock.Close(); err != nil {
			r.logger.Error("failed to release metadata lock", "error", err)
		}
	}()

	// Start background monitoring routines
	r.startBackgroundRoutines(ctx)

	r.replClient.SetWatermarkOptimization(true)

	// Run the copier.
	r.status.Set(status.CopyRows)
	if err := r.copier.Run(ctx); err != nil {
		return err
	}

	// Disable both watermark optimizations so that all changes can be flushed.
	// The watermark optimizations can prevent some keys from being flushed,
	// which would cause flushedPos to not advance, leading to a mismatch
	// with bufferedPos and causing AllChangesFlushed() to return false.
	r.replClient.SetWatermarkOptimization(false)

	// When the copier has finished, catch up the replication client
	// This is in a non-blocking way first.
	if err := r.replClient.Flush(ctx); err != nil {
		return err
	}

	r.logger.Info("All tables copied successfully.")

	r.sentinelWaitStartTime = time.Now()
	r.status.Set(status.WaitingOnSentinelTable)
	if err := r.waitOnSentinelTable(ctx); err != nil {
		return err
	}

	// Perform a checksum operation + ANALYZE TABLEs
	// To make sure they are all in a ready state.
	if err := r.prepareForCutover(ctx); err != nil {
		return err
	}

	r.logger.Info("Preparation for cutover completed successfully, starting cutover")

	r.status.Set(status.CutOver)
	cutover, err := NewCutOver(r.source, r.sourceTables, r.cutoverFunc, r.replClient, r.dbConfig, r.logger)
	if err != nil {
		return err
	}
	if err = cutover.Run(ctx); err != nil {
		return err
	}
<<<<<<< HEAD

	// Delete checkpoint table from SOURCE
	if err := dbconn.Exec(ctx, r.source, "DROP TABLE IF EXISTS %n.%n", r.sourceConfig.DBName, checkpointTableName); err != nil {
=======
	// Delete checkpoint table
	if err := dbconn.Exec(ctx, r.targets[0].DB, "DROP TABLE IF EXISTS %n.%n", r.targets[0].Config.DBName, checkpointTableName); err != nil {
>>>>>>> aeb604d5
		return err
	}

	r.logger.Info("Move operation complete.")
	return nil
}

// startBackgroundRoutines starts the background routines needed for monitoring.
// This includes table statistics updates, periodic binlog flushing, and DDL change notifications.
func (r *Runner) startBackgroundRoutines(ctx context.Context) {
	// Start routines in table and replication packages to
	// Continuously update the min/max and estimated rows
	// and to flush the binary log position periodically.
	// These will both be stopped when the copier finishes
	// and checksum starts, although the PeriodicFlush
	// will be restarted again after.
	for _, tbl := range r.sourceTables {
		go tbl.AutoUpdateStatistics(ctx, tableStatUpdateInterval, r.logger)
	}
	go r.replClient.StartPeriodicFlush(ctx, repl.DefaultFlushInterval)
	//go r.tableChangeNotification(ctx)

	// Start go routines for checkpointing and dumping status
	status.WatchTask(ctx, r, r.logger)
}

func (r *Runner) Status() string {
	state := r.status.Get()
	if state > status.CutOver {
		return ""
	}
	switch state {
	case status.CopyRows:
		// Status for copy rows
		return fmt.Sprintf("migration status: state=%s copy-progress=%s binlog-deltas=%v total-time=%s copier-time=%s copier-remaining-time=%v copier-is-throttled=%v",
			r.status.Get().String(),
			r.copier.GetProgress(),
			r.replClient.GetDeltaLen(),
			time.Since(r.startTime).Round(time.Second),
			time.Since(r.copier.StartTime()).Round(time.Second),
			r.copier.GetETA(),
			r.copier.GetThrottler().IsThrottled(),
		)
	case status.WaitingOnSentinelTable:
		return fmt.Sprintf("migration status: state=%s total-time=%s sentinel-wait-time=%s sentinel-max-wait-time=%s",
			r.status.Get().String(),
			time.Since(r.startTime).Round(time.Second),
			time.Since(r.sentinelWaitStartTime).Round(time.Second),
			sentinelWaitLimit,
		)
	case status.ApplyChangeset, status.PostChecksum:
		// We've finished copying rows, and we are now trying to reduce the number of binlog deltas before
		// proceeding to the checksum and then the final cutover.
		return fmt.Sprintf("migration status: state=%s binlog-deltas=%v total-time=%s",
			r.status.Get().String(),
			r.replClient.GetDeltaLen(),
			time.Since(r.startTime).Round(time.Second),
		)
	case status.Checksum:
		// This could take a while if it's a large table.
		return fmt.Sprintf("migration status: state=%s checksum-progress=%s binlog-deltas=%v total-time=%s checksum-time=%s",
			r.status.Get().String(),
			r.checker.GetProgress(),
			r.replClient.GetDeltaLen(),
			time.Since(r.startTime).Round(time.Second),
			time.Since(r.checker.StartTime()).Round(time.Second),
		)
	default:
		return ""
	}
}

func (r *Runner) SetLogger(logger *slog.Logger) {
	r.logger = logger
}

func (r *Runner) prepareForCutover(ctx context.Context) error {
	// Disable the periodic flush and flush all pending events.
	// We want it disabled for ANALYZE TABLE and acquiring a table lock
	// *but* it will be started again briefly inside of the checksum
	// runner to ensure that the lag does not grow too long.
	r.replClient.StopPeriodicFlush()
	r.status.Set(status.ApplyChangeset)
	if err := r.replClient.Flush(ctx); err != nil {
		return err
	}

	// Run ANALYZE TABLE to update the statistics on the new table.
	// This is required so on cutover plans don't go sideways, which
	// is at elevated risk because the batch loading can cause statistics
	// to be out of date.
	r.status.Set(status.AnalyzeTable)
<<<<<<< HEAD
	r.logger.Info("Running ANALYZE TABLE on all targets")
	for i, target := range r.targets {
		for _, tbl := range r.sourceTables {
			if err := dbconn.Exec(ctx, target.DB, "ANALYZE TABLE %n", tbl.TableName); err != nil {
				return fmt.Errorf("failed to analyze table on target %d: %w", i, err)
			}
=======
	r.logger.Info("Running ANALYZE TABLE")
	for _, tbl := range r.sourceTables {
		if err := dbconn.Exec(ctx, r.targets[0].DB, "ANALYZE TABLE %n.%n", tbl.SchemaName, tbl.TableName); err != nil {
			return err
>>>>>>> aeb604d5
		}
	}

	// TODO: Checksum needs to be refactored to work with multiple targets and appliers
	// For now, we skip the checksum phase
	r.logger.Warn("Checksum is currently disabled and needs refactoring for multiple targets")

	if err := r.checksumChunker.Open(); err != nil {
		return err
	}
	defer r.checksumChunker.Close()

	var err error
	r.checker, err = checksum.NewChecker(r.source, r.checksumChunker, r.replClient, &checksum.CheckerConfig{
		Concurrency:     r.move.Threads,
		TargetChunkTime: r.move.TargetChunkTime,
		DBConfig:        r.dbConfig,
		Logger:          r.logger,
<<<<<<< HEAD
		Applier:         r.applier, // Use the shared applier
=======
		Applier:         r.applier,
>>>>>>> aeb604d5
		FixDifferences:  true,
	})
	if err != nil {
		return err
	}
	r.status.Set(status.Checksum)
	return r.checker.Run(ctx)

}

func (r *Runner) SetCutover(cutover func(ctx context.Context) error) {
	r.cutoverFunc = cutover
}

func (r *Runner) Progress() status.Progress {
	var summary string
	switch r.status.Get() {
	case status.CopyRows:
		summary = fmt.Sprintf("%v %s ETA %v",
			r.copier.GetProgress(),
			r.status.Get().String(),
			r.copier.GetETA(),
		)
	case status.WaitingOnSentinelTable:
		r.logger.Info("migration status",
			"state", r.status.Get().String(),
<<<<<<< HEAD
			"sentinel-table", fmt.Sprintf("%s.%s", r.sourceConfig.DBName, sentinelTableName),
=======
			"sentinel-table", fmt.Sprintf("%s.%s", r.targets[0].Config.DBName, sentinelTableName),
>>>>>>> aeb604d5
			"total-time", time.Since(r.startTime).Round(time.Second),
			"sentinel-wait-time", time.Since(r.sentinelWaitStartTime).Round(time.Second),
			"sentinel-max-wait-time", sentinelWaitLimit,
		)
	case status.ApplyChangeset, status.PostChecksum:
		summary = fmt.Sprintf("Applying Changeset Deltas=%v", r.replClient.GetDeltaLen())
	case status.Checksum:
		summary = "Checksum Progress=" + r.checker.GetProgress()
	default:
		summary = ""
	}
	return status.Progress{
		CurrentState: r.status.Get(),
		Summary:      summary,
	}
}

// createSentinelTable creates sentinel table on SOURCE (not target).
func (r *Runner) createSentinelTable(ctx context.Context) error {
<<<<<<< HEAD
	if err := dbconn.Exec(ctx, r.source, "DROP TABLE IF EXISTS %n.%n", r.sourceConfig.DBName, sentinelTableName); err != nil {
		return err
	}
	if err := dbconn.Exec(ctx, r.source, "CREATE TABLE %n.%n (id int NOT NULL PRIMARY KEY)", r.sourceConfig.DBName, sentinelTableName); err != nil {
=======
	if err := dbconn.Exec(ctx, r.targets[0].DB, "DROP TABLE IF EXISTS %n.%n", r.targets[0].Config.DBName, sentinelTableName); err != nil {
		return err
	}
	if err := dbconn.Exec(ctx, r.targets[0].DB, "CREATE TABLE %n.%n (id int NOT NULL PRIMARY KEY)", r.targets[0].Config.DBName, sentinelTableName); err != nil {
>>>>>>> aeb604d5
		return err
	}
	return nil
}

// sentinelTableExists checks if sentinel table exists on SOURCE (not target).
func (r *Runner) sentinelTableExists(ctx context.Context) (bool, error) {
	sql := "SELECT COUNT(*) FROM INFORMATION_SCHEMA.TABLES WHERE TABLE_SCHEMA = ? AND TABLE_NAME = ?"
	var sentinelTableExists int
<<<<<<< HEAD
	err := r.source.QueryRowContext(ctx, sql, r.sourceConfig.DBName, sentinelTableName).Scan(&sentinelTableExists)
=======
	err := r.targets[0].DB.QueryRowContext(ctx, sql, r.targets[0].Config.DBName, sentinelTableName).Scan(&sentinelTableExists)
>>>>>>> aeb604d5
	if err != nil {
		return false, err
	}
	return sentinelTableExists > 0, nil
}

// Check every sentinelCheckInterval up to sentinelWaitLimit to see if sentinelTable has been dropped
func (r *Runner) waitOnSentinelTable(ctx context.Context) error {
	if sentinelExists, err := r.sentinelTableExists(ctx); err != nil {
		return err
	} else if !sentinelExists {
		// Sentinel table does not exist, we can proceed with cutover
		return nil
	}

	r.logger.Warn("cutover deferred while sentinel table exists; will wait",
		"sentinel-table", sentinelTableName,
		"wait-limit", sentinelWaitLimit)

	timer := time.NewTimer(sentinelWaitLimit)
	defer timer.Stop() // Ensure timer is always stopped to prevent goroutine leak

	ticker := time.NewTicker(sentinelCheckInterval)
	defer ticker.Stop()
	for {
		select {
		case t := <-ticker.C:
			sentinelExists, err := r.sentinelTableExists(ctx)
			if err != nil {
				return err
			}
			if !sentinelExists {
				r.logger.Info("sentinel table dropped", "time", t)
				return nil
			}
		case <-timer.C:
			return errors.New("timed out waiting for sentinel table to be dropped")
		}
	}
}

// DumpCheckpoint writes checkpoint to SOURCE (not target).
func (r *Runner) DumpCheckpoint(ctx context.Context) error {
	binlog := r.replClient.GetBinlogApplyPosition()
	copierWatermark, err := r.copyChunker.GetLowWatermark()
	if err != nil {
		return status.ErrWatermarkNotReady // it might not be ready, we can try again.
	}
	var checksumWatermark string
	if r.status.Get() >= status.Checksum {
		if r.checker != nil {
			checksumWatermark, err = r.checksumChunker.GetLowWatermark()
			if err != nil {
				return status.ErrWatermarkNotReady
			}
		}
	}
	// Note: when we dump the lowWatermark to the log, we are exposing the PK values,
	// when using the composite chunker are based on actual user-data.
	// We believe this is OK but may change it in the future. Please do not
	// add any other fields to this log line.
	r.logger.Info("checkpoint",
		"low-watermark", copierWatermark,
		"log-file", binlog.Name,
		"log-pos", binlog.Pos)
<<<<<<< HEAD
	err = dbconn.Exec(ctx, r.source, "INSERT INTO %n.%n (copier_watermark, checksum_watermark, binlog_name, binlog_pos, statement) VALUES (%?, %?, %?, %?, %?)",
=======
	err = dbconn.Exec(ctx, r.targets[0].DB, "INSERT INTO %n.%n (copier_watermark, checksum_watermark, binlog_name, binlog_pos, statement) VALUES (%?, %?, %?, %?, %?)",
>>>>>>> aeb604d5
		r.checkpointTable.SchemaName,
		r.checkpointTable.TableName,
		copierWatermark,
		checksumWatermark,
		binlog.Name,
		binlog.Pos,
		"",
	)
	if err != nil {
		return status.ErrCouldNotWriteCheckpoint
	}
	return nil
}

func (r *Runner) Cancel() {
	r.cancelFunc()
}

// createApplier creates the appropriate applier based on the number of targets.
// Note: The applier is NOT started here. The copier will start it when it begins copying.
func (r *Runner) createApplier() (applier.Applier, error) {
<<<<<<< HEAD
	if len(r.targets) == 1 && r.targets[0].KeyRange == "0" {
		// Single target - use SingleTargetApplier
		appl := applier.NewSingleTargetApplier(r.targets[0].DB, r.dbConfig, r.logger)
		r.logger.Info("Created SingleTargetApplier")
		return appl, nil
	}

	// Multiple targets - use ShardedApplier
	r.logger.Info("Creating ShardedApplier", "targetCount", len(r.targets))

	// Create the ShardedApplier
	appl, err := applier.NewShardedApplier(
		r.targets,
		r.dbConfig,
		r.logger,
	)
	if err != nil {
		return nil, fmt.Errorf("failed to create ShardedApplier: %w", err)
	}
	r.logger.Info("ShardedApplier created successfully")
=======
	// For move, we always have a single target
	appl := applier.NewSingleTargetApplier(r.targets[0], r.dbConfig, r.logger)
	r.logger.Info("Created SingleTargetApplier for move operation")
>>>>>>> aeb604d5
	return appl, nil
}<|MERGE_RESOLUTION|>--- conflicted
+++ resolved
@@ -6,6 +6,7 @@
 	"errors"
 	"fmt"
 	"log/slog"
+	"slices"
 	"time"
 
 	"github.com/block/spirit/pkg/applier"
@@ -172,17 +173,6 @@
 	copyChunkers := make([]table.Chunker, 0, len(r.sourceTables))
 	checksumChunkers := make([]table.Chunker, 0, len(r.sourceTables))
 	var err error
-<<<<<<< HEAD
-=======
-	// For each table create a chunker and add a subscription to the replication client.
-	for _, src := range r.sourceTables {
-		dest := table.NewTableInfo(r.targets[0].DB, r.targets[0].Config.DBName, src.TableName)
-		if err := dest.SetInfo(ctx); err != nil {
-			// An error here could indicate that a table in the destination is missing,
-			// i.e. the move cannot be resumed because a new table was created.
-			return err
-		}
->>>>>>> aeb604d5
 
 	// For each table and each target, create a chunker and add a subscription
 	// The destination is nil because this is used for table structure checking, which is unused in move
@@ -202,6 +192,18 @@
 		}
 		copyChunkers = append(copyChunkers, copyChunker)
 		checksumChunkers = append(checksumChunkers, checksumChunker)
+
+		// Perform an exhaustive check to ensure that the columns
+		// match between source and target for all tables, on all targets.
+		for i, target := range r.targets {
+			targetTable := table.NewTableInfo(target.DB, target.Config.DBName, src.TableName)
+			if err := targetTable.SetInfo(ctx); err != nil {
+				return fmt.Errorf("failed to get table info for target %d table %s: %w", i, src.TableName, err)
+			}
+			if !slices.Equal(src.Columns, targetTable.Columns) {
+				return fmt.Errorf("source and target table structures do not match for table '%s' on target %d", src.TableName, i)
+			}
+		}
 	}
 
 	// Then create a multi chunker of all chunkers.
@@ -227,19 +229,11 @@
 	// If the structure changes, this will fail and indicate that the checkpoint
 	// was created by either an earlier or later version of spirit, in which case
 	// we do not support recovery.
-<<<<<<< HEAD
-	query := fmt.Sprintf("SELECT id, copier_watermark, checksum_watermark, binlog_name, binlog_pos, statement FROM `%s` ORDER BY id DESC LIMIT 1",
-		checkpointTableName)
+	query := fmt.Sprintf("SELECT id, copier_watermark, checksum_watermark, binlog_name, binlog_pos, statement FROM `%s`.`%s` ORDER BY id DESC LIMIT 1",
+		r.sourceConfig.DBName, checkpointTableName)
 	var copierWatermark, binlogName, statement string
 	var id, binlogPos int
 	err = r.source.QueryRowContext(ctx, query).Scan(&id, &copierWatermark, &r.checksumWatermark, &binlogName, &binlogPos, &statement)
-=======
-	query := fmt.Sprintf("SELECT id, copier_watermark, checksum_watermark, binlog_name, binlog_pos, statement FROM `%s`.`%s` ORDER BY id DESC LIMIT 1",
-		r.targets[0].Config.DBName, checkpointTableName)
-	var copierWatermark, binlogName, statement string
-	var id, binlogPos int
-	err = r.targets[0].DB.QueryRowContext(ctx, query).Scan(&id, &copierWatermark, &r.checksumWatermark, &binlogName, &binlogPos, &statement)
->>>>>>> aeb604d5
 	if err != nil {
 		return fmt.Errorf("could not read from checkpoint table '%s' on source: %v", checkpointTableName, err)
 	}
@@ -259,11 +253,7 @@
 		return err
 	}
 
-<<<<<<< HEAD
 	r.checkpointTable = table.NewTableInfo(r.source, r.sourceConfig.DBName, checkpointTableName)
-=======
-	r.checkpointTable = table.NewTableInfo(r.targets[0].DB, r.targets[0].Config.DBName, checkpointTableName)
->>>>>>> aeb604d5
 	r.usedResumeFromCheckpoint = true
 	return nil
 }
@@ -332,23 +322,15 @@
 		return err
 	}
 
-	copyChunkers := make([]table.Chunker, 0, len(r.sourceTables)*len(r.targets))
-	checksumChunkers := make([]table.Chunker, 0, len(r.sourceTables)*len(r.targets))
+	copyChunkers := make([]table.Chunker, 0, len(r.sourceTables))
+	checksumChunkers := make([]table.Chunker, 0, len(r.sourceTables))
 
 	// For each table and each target, create a chunker and add a subscription
 	// The destination is nil because this is used for table structure checking, which is unused in move
 	// We also have the problem that the dest could be multiple destinations (sharded) which makes it
 	// ambiguous.
 	for _, src := range r.sourceTables {
-<<<<<<< HEAD
 		copyChunker, err := table.NewChunker(src, nil, r.move.TargetChunkTime, r.logger)
-=======
-		dest := table.NewTableInfo(r.targets[0].DB, r.targets[0].Config.DBName, src.TableName)
-		if err := dest.SetInfo(ctx); err != nil {
-			return err
-		}
-		copyChunker, err := table.NewChunker(src, dest, r.move.TargetChunkTime, r.logger)
->>>>>>> aeb604d5
 		if err != nil {
 			return err
 		}
@@ -398,18 +380,11 @@
 
 // createCheckpointTable creates checkpoint table on SOURCE (not target).
 func (r *Runner) createCheckpointTable(ctx context.Context) error {
-<<<<<<< HEAD
+	// drop checkpoint if we've decided to call this func.
 	if err := dbconn.Exec(ctx, r.source, "DROP TABLE IF EXISTS %n.%n", r.sourceConfig.DBName, checkpointTableName); err != nil {
 		return err
 	}
 	if err := dbconn.Exec(ctx, r.source, `CREATE TABLE %n.%n (
-=======
-	// drop checkpoint if we've decided to call this func.
-	if err := dbconn.Exec(ctx, r.targets[0].DB, "DROP TABLE IF EXISTS %n.%n", r.targets[0].Config.DBName, checkpointTableName); err != nil {
-		return err
-	}
-	if err := dbconn.Exec(ctx, r.targets[0].DB, `CREATE TABLE %n.%n (
->>>>>>> aeb604d5
 	id int NOT NULL AUTO_INCREMENT PRIMARY KEY,
 	copier_watermark TEXT,
 	checksum_watermark TEXT,
@@ -417,17 +392,10 @@
 	binlog_pos INT,
 	statement TEXT
 	)`,
-<<<<<<< HEAD
 		r.sourceConfig.DBName, checkpointTableName); err != nil {
 		return err
 	}
 	r.checkpointTable = table.NewTableInfo(r.source, r.sourceConfig.DBName, checkpointTableName)
-=======
-		r.targets[0].Config.DBName, checkpointTableName); err != nil {
-		return err
-	}
-	r.checkpointTable = table.NewTableInfo(r.targets[0].DB, r.targets[0].Config.DBName, checkpointTableName)
->>>>>>> aeb604d5
 	return nil
 }
 
@@ -446,51 +414,16 @@
 		return err
 	}
 	defer r.source.Close()
-<<<<<<< HEAD
-=======
 
 	db, err := dbconn.New(r.move.TargetDSN, r.dbConfig)
 	if err != nil {
 		return err
 	}
->>>>>>> aeb604d5
 
 	r.sourceConfig, err = mysql.ParseDSN(r.move.SourceDSN)
 	if err != nil {
 		return err
 	}
-<<<<<<< HEAD
-
-	if r.move.TargetDSN != "" && len(r.move.Targets) > 0 {
-		return errors.New("cannot use both TargetDSN and TargetDSNs; please use only TargetDSNs for multiple targets")
-	}
-
-	// The authoritative config for target is the r.targets field.
-	// If we are coming in via CLI we will specify TargetDSN, which means
-	// r.targets is empty and we need to populate it.
-	if r.move.TargetDSN != "" {
-		targetCfg, err := mysql.ParseDSN(r.move.TargetDSN)
-		if err != nil {
-			return fmt.Errorf("failed to parse target DSN: %w", err)
-		}
-		targetDB, err := dbconn.New(r.move.TargetDSN, r.dbConfig)
-		if err != nil {
-			return fmt.Errorf("failed to connect to target DSN: %w", err)
-		}
-		r.targets = []applier.Target{
-			{
-				DB:       targetDB,
-				Config:   targetCfg,
-				KeyRange: "0",
-			},
-		}
-	} else {
-		if len(r.move.Targets) == 0 {
-			return errors.New("no target databases specified")
-		}
-		r.targets = r.move.Targets
-	}
-=======
 	targetConfig, err := mysql.ParseDSN(r.move.TargetDSN)
 	if err != nil {
 		return err
@@ -500,7 +433,6 @@
 		DB:       db,
 		Config:   targetConfig,
 	}}
->>>>>>> aeb604d5
 	if err := r.setup(ctx); err != nil {
 		return err
 	}
@@ -557,8 +489,8 @@
 		return err
 	}
 
-	r.logger.Info("Preparation for cutover completed successfully, starting cutover")
-
+	r.logger.Info("Checksum completed successfully, starting cutover")
+	// Create a cutover.
 	r.status.Set(status.CutOver)
 	cutover, err := NewCutOver(r.source, r.sourceTables, r.cutoverFunc, r.replClient, r.dbConfig, r.logger)
 	if err != nil {
@@ -567,17 +499,10 @@
 	if err = cutover.Run(ctx); err != nil {
 		return err
 	}
-<<<<<<< HEAD
-
-	// Delete checkpoint table from SOURCE
+	// Delete checkpoint table
 	if err := dbconn.Exec(ctx, r.source, "DROP TABLE IF EXISTS %n.%n", r.sourceConfig.DBName, checkpointTableName); err != nil {
-=======
-	// Delete checkpoint table
-	if err := dbconn.Exec(ctx, r.targets[0].DB, "DROP TABLE IF EXISTS %n.%n", r.targets[0].Config.DBName, checkpointTableName); err != nil {
->>>>>>> aeb604d5
-		return err
-	}
-
+		return err
+	}
 	r.logger.Info("Move operation complete.")
 	return nil
 }
@@ -667,42 +592,28 @@
 	// is at elevated risk because the batch loading can cause statistics
 	// to be out of date.
 	r.status.Set(status.AnalyzeTable)
-<<<<<<< HEAD
-	r.logger.Info("Running ANALYZE TABLE on all targets")
-	for i, target := range r.targets {
+	r.logger.Info("Running ANALYZE TABLE")
+	for _, target := range r.targets {
 		for _, tbl := range r.sourceTables {
-			if err := dbconn.Exec(ctx, target.DB, "ANALYZE TABLE %n", tbl.TableName); err != nil {
-				return fmt.Errorf("failed to analyze table on target %d: %w", i, err)
-			}
-=======
-	r.logger.Info("Running ANALYZE TABLE")
-	for _, tbl := range r.sourceTables {
-		if err := dbconn.Exec(ctx, r.targets[0].DB, "ANALYZE TABLE %n.%n", tbl.SchemaName, tbl.TableName); err != nil {
-			return err
->>>>>>> aeb604d5
-		}
-	}
-
-	// TODO: Checksum needs to be refactored to work with multiple targets and appliers
-	// For now, we skip the checksum phase
-	r.logger.Warn("Checksum is currently disabled and needs refactoring for multiple targets")
+			if err := dbconn.Exec(ctx, target.DB, "ANALYZE TABLE %n.%n", tbl.SchemaName, tbl.TableName); err != nil {
+				return err
+			}
+		}
+	}
 
 	if err := r.checksumChunker.Open(); err != nil {
 		return err
 	}
 	defer r.checksumChunker.Close()
 
+	// Perform a checksum operation
 	var err error
 	r.checker, err = checksum.NewChecker(r.source, r.checksumChunker, r.replClient, &checksum.CheckerConfig{
 		Concurrency:     r.move.Threads,
 		TargetChunkTime: r.move.TargetChunkTime,
 		DBConfig:        r.dbConfig,
 		Logger:          r.logger,
-<<<<<<< HEAD
-		Applier:         r.applier, // Use the shared applier
-=======
 		Applier:         r.applier,
->>>>>>> aeb604d5
 		FixDifferences:  true,
 	})
 	if err != nil {
@@ -710,7 +621,6 @@
 	}
 	r.status.Set(status.Checksum)
 	return r.checker.Run(ctx)
-
 }
 
 func (r *Runner) SetCutover(cutover func(ctx context.Context) error) {
@@ -729,11 +639,7 @@
 	case status.WaitingOnSentinelTable:
 		r.logger.Info("migration status",
 			"state", r.status.Get().String(),
-<<<<<<< HEAD
 			"sentinel-table", fmt.Sprintf("%s.%s", r.sourceConfig.DBName, sentinelTableName),
-=======
-			"sentinel-table", fmt.Sprintf("%s.%s", r.targets[0].Config.DBName, sentinelTableName),
->>>>>>> aeb604d5
 			"total-time", time.Since(r.startTime).Round(time.Second),
 			"sentinel-wait-time", time.Since(r.sentinelWaitStartTime).Round(time.Second),
 			"sentinel-max-wait-time", sentinelWaitLimit,
@@ -753,17 +659,10 @@
 
 // createSentinelTable creates sentinel table on SOURCE (not target).
 func (r *Runner) createSentinelTable(ctx context.Context) error {
-<<<<<<< HEAD
 	if err := dbconn.Exec(ctx, r.source, "DROP TABLE IF EXISTS %n.%n", r.sourceConfig.DBName, sentinelTableName); err != nil {
 		return err
 	}
 	if err := dbconn.Exec(ctx, r.source, "CREATE TABLE %n.%n (id int NOT NULL PRIMARY KEY)", r.sourceConfig.DBName, sentinelTableName); err != nil {
-=======
-	if err := dbconn.Exec(ctx, r.targets[0].DB, "DROP TABLE IF EXISTS %n.%n", r.targets[0].Config.DBName, sentinelTableName); err != nil {
-		return err
-	}
-	if err := dbconn.Exec(ctx, r.targets[0].DB, "CREATE TABLE %n.%n (id int NOT NULL PRIMARY KEY)", r.targets[0].Config.DBName, sentinelTableName); err != nil {
->>>>>>> aeb604d5
 		return err
 	}
 	return nil
@@ -773,11 +672,7 @@
 func (r *Runner) sentinelTableExists(ctx context.Context) (bool, error) {
 	sql := "SELECT COUNT(*) FROM INFORMATION_SCHEMA.TABLES WHERE TABLE_SCHEMA = ? AND TABLE_NAME = ?"
 	var sentinelTableExists int
-<<<<<<< HEAD
 	err := r.source.QueryRowContext(ctx, sql, r.sourceConfig.DBName, sentinelTableName).Scan(&sentinelTableExists)
-=======
-	err := r.targets[0].DB.QueryRowContext(ctx, sql, r.targets[0].Config.DBName, sentinelTableName).Scan(&sentinelTableExists)
->>>>>>> aeb604d5
 	if err != nil {
 		return false, err
 	}
@@ -810,6 +705,7 @@
 				return err
 			}
 			if !sentinelExists {
+				// Sentinel table has been dropped, we can proceed with cutover
 				r.logger.Info("sentinel table dropped", "time", t)
 				return nil
 			}
@@ -819,13 +715,21 @@
 	}
 }
 
-// DumpCheckpoint writes checkpoint to SOURCE (not target).
+// DumpCheckpoint is called approximately every minute.
+// It writes the current state of the migration to the checkpoint table,
+// which can be used in recovery. Previously resuming from checkpoint
+// would always restart at the copier, but it can now also resume at
+// the checksum phase.
 func (r *Runner) DumpCheckpoint(ctx context.Context) error {
+	// Retrieve the binlog position first and under a mutex.
 	binlog := r.replClient.GetBinlogApplyPosition()
 	copierWatermark, err := r.copyChunker.GetLowWatermark()
 	if err != nil {
 		return status.ErrWatermarkNotReady // it might not be ready, we can try again.
 	}
+	// We only dump the checksumWatermark if we are in >= checksum state.
+	// We require a mutex because the checker can be replaced during
+	// operation, leaving a race condition.
 	var checksumWatermark string
 	if r.status.Get() >= status.Checksum {
 		if r.checker != nil {
@@ -843,11 +747,7 @@
 		"low-watermark", copierWatermark,
 		"log-file", binlog.Name,
 		"log-pos", binlog.Pos)
-<<<<<<< HEAD
 	err = dbconn.Exec(ctx, r.source, "INSERT INTO %n.%n (copier_watermark, checksum_watermark, binlog_name, binlog_pos, statement) VALUES (%?, %?, %?, %?, %?)",
-=======
-	err = dbconn.Exec(ctx, r.targets[0].DB, "INSERT INTO %n.%n (copier_watermark, checksum_watermark, binlog_name, binlog_pos, statement) VALUES (%?, %?, %?, %?, %?)",
->>>>>>> aeb604d5
 		r.checkpointTable.SchemaName,
 		r.checkpointTable.TableName,
 		copierWatermark,
@@ -869,10 +769,9 @@
 // createApplier creates the appropriate applier based on the number of targets.
 // Note: The applier is NOT started here. The copier will start it when it begins copying.
 func (r *Runner) createApplier() (applier.Applier, error) {
-<<<<<<< HEAD
 	if len(r.targets) == 1 && r.targets[0].KeyRange == "0" {
 		// Single target - use SingleTargetApplier
-		appl := applier.NewSingleTargetApplier(r.targets[0].DB, r.dbConfig, r.logger)
+		appl := applier.NewSingleTargetApplier(r.targets[0], r.dbConfig, r.logger)
 		r.logger.Info("Created SingleTargetApplier")
 		return appl, nil
 	}
@@ -890,10 +789,5 @@
 		return nil, fmt.Errorf("failed to create ShardedApplier: %w", err)
 	}
 	r.logger.Info("ShardedApplier created successfully")
-=======
-	// For move, we always have a single target
-	appl := applier.NewSingleTargetApplier(r.targets[0], r.dbConfig, r.logger)
-	r.logger.Info("Created SingleTargetApplier for move operation")
->>>>>>> aeb604d5
 	return appl, nil
 }