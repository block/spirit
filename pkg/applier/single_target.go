package applier

import (
	"context"
	"fmt"
	"log/slog"
	"slices"
	"strings"
	"sync"
	"sync/atomic"
	"time"

	"github.com/block/spirit/pkg/dbconn"
	"github.com/block/spirit/pkg/table"
	"github.com/block/spirit/pkg/utils"
)

const (
	chunkletSize        = 1000 // Number of rows per chunklet
	defaultBufferSize   = 128  // Size of the shared buffer channel for chunklets
	defaultWriteWorkers = 40   // Number of write workers
)

// SingleTargetApplier applies rows to a single target database.
// It internally splits rows into chunklets for optimal batching and tracks
// completion to invoke callbacks when all chunklets for a set of rows are done.
type SingleTargetApplier struct {
<<<<<<< HEAD
	writeDB  *sql.DB
	target   Target // Target configuration for GetTargets()
=======
	target   Target
>>>>>>> aeb604d5
	dbConfig *dbconn.DBConfig
	logger   *slog.Logger

	// Internal chunklet processing
	chunkletBuffer      chan chunklet
	chunkletCompletions chan chunkletCompletion

	// Pending work tracking
	pendingWork  map[int64]*pendingWork
	pendingMutex sync.Mutex
	nextWorkID   int64 // Atomic counter for work IDs

	// Worker management
	writeWorkersCount    int32
	writeWorkersFinished int32
	workerIDCounter      int32

	// Context management
	cancelFunc context.CancelFunc
	wg         sync.WaitGroup

	// State management to make Start/Stop idempotent
	started    bool
	stopped    bool
	stateMutex sync.Mutex
}

// rowData represents a single row with all its column values
type rowData struct {
	values []any
}

// chunklet represents a small batch of rows (up to 1000 rows) for internal processing
type chunklet struct {
	workID int64        // ID of the parent work
	chunk  *table.Chunk // Original chunk for column info
	rows   []rowData    // Up to 1000 rows of data
}

// chunkletCompletion represents a completed chunklet
type chunkletCompletion struct {
	workID       int64 // ID of the parent work
	affectedRows int64 // Rows affected by this chunklet
	err          error // Error if any
}

// pendingWork tracks a set of rows that are being processed
type pendingWork struct {
	callback           ApplyCallback
	totalChunklets     int   // Total number of chunklets for this work
	completedChunklets int   // Number of completed chunklets
	totalAffectedRows  int64 // Sum of affected rows from all chunklets
}

// NewSingleTargetApplier creates a new SingleTargetApplier
func NewSingleTargetApplier(target Target, dbConfig *dbconn.DBConfig, logger *slog.Logger) *SingleTargetApplier {
	return &SingleTargetApplier{
<<<<<<< HEAD
		writeDB: writeDB,
		target: Target{
			DB:       writeDB,
			Config:   nil, // Config is optional and may not be available
			KeyRange: "0", // Single target uses unsharded key range
		},
=======
		target:              target,
>>>>>>> aeb604d5
		dbConfig:            dbConfig,
		logger:              logger,
		chunkletBuffer:      make(chan chunklet, defaultBufferSize),
		chunkletCompletions: make(chan chunkletCompletion, defaultBufferSize),
		pendingWork:         make(map[int64]*pendingWork),
		writeWorkersCount:   defaultWriteWorkers,
	}
}

// Start initializes the applier's async write workers and begins processing
// This does not control the synchronous methods like UpsertRows/DeleteKeys
// This method is idempotent - calling it multiple times is safe.
func (a *SingleTargetApplier) Start(ctx context.Context) error {
	a.stateMutex.Lock()
	defer a.stateMutex.Unlock()

	// If already started, return without error
	if a.started {
		a.logger.Debug("SingleTargetApplier already started, skipping")
		return nil
	}

	// If previously stopped, we need to reinitialize channels
	if a.stopped {
		a.logger.Info("restarting SingleTargetApplier after previous stop")
		a.chunkletBuffer = make(chan chunklet, defaultBufferSize)
		a.chunkletCompletions = make(chan chunkletCompletion, defaultBufferSize)
		a.writeWorkersFinished = 0
		a.workerIDCounter = 0
		a.stopped = false
	}

	workerCtx, cancelFunc := context.WithCancel(ctx)
	a.cancelFunc = cancelFunc

	a.logger.Info("starting SingleTargetApplier", "writeWorkers", a.writeWorkersCount)

	// Start write workers
	for range a.writeWorkersCount {
		a.wg.Add(1)
		go a.writeWorker(workerCtx)
	}

	// Start feedback coordinator
	a.wg.Add(1)
	go a.feedbackCoordinator(workerCtx)

	a.started = true
	return nil
}

// Apply sends rows to be written to the target database
func (a *SingleTargetApplier) Apply(ctx context.Context, chunk *table.Chunk, rows [][]any, callback ApplyCallback) error {
	if len(rows) == 0 {
		// No rows to apply, invoke callback immediately
		callback(0, nil)
		return nil
	}

	// Assign a work ID for tracking
	workID := atomic.AddInt64(&a.nextWorkID, 1)

	// Convert rows to rowData format
	rowDataList := make([]rowData, len(rows))
	for i, row := range rows {
		rowDataList[i] = rowData{values: row}
	}

	// Calculate how many chunklets we'll create
	totalChunklets := (len(rows) + chunkletSize - 1) / chunkletSize

	// Register the pending work
	a.pendingMutex.Lock()
	a.pendingWork[workID] = &pendingWork{
		callback:           callback,
		totalChunklets:     totalChunklets,
		completedChunklets: 0,
		totalAffectedRows:  0,
	}
	a.pendingMutex.Unlock()

	// Split into chunklets and send to buffer
	for i := 0; i < len(rowDataList); i += chunkletSize {
		end := min(i+chunkletSize, len(rowDataList))

		chunkletData := chunklet{
			workID: workID,
			chunk:  chunk,
			rows:   rowDataList[i:end],
		}

		select {
		case a.chunkletBuffer <- chunkletData:
		case <-ctx.Done():
			return ctx.Err()
		}
	}

	return nil
}

// Wait blocks until all pending work is complete and all callbacks have been invoked
func (a *SingleTargetApplier) Wait(ctx context.Context) error {
	// Wait until there's no pending work
	ticker := time.NewTicker(10 * time.Millisecond)
	defer ticker.Stop()

	for {
		a.pendingMutex.Lock()
		pendingCount := len(a.pendingWork)
		a.pendingMutex.Unlock()

		if pendingCount == 0 {
			a.logger.Debug("Wait: all pending work complete")
			return nil
		}

		a.logger.Debug("Wait: waiting for pending work", "pendingCount", pendingCount)

		// Wait for next tick or context cancellation
		select {
		case <-ctx.Done():
			return ctx.Err()
		case <-ticker.C:
			// Continue loop
		}
	}
}

// Stop signals the applier to shut down gracefully
// This does not control the synchronous methods like UpsertRows/DeleteKeys,
// which can continue after Stop() is called.
<<<<<<< HEAD
func (a *SingleTargetApplier) Stop() error {
=======
// This method is idempotent - calling it multiple times is safe.
func (a *SingleTargetApplier) Stop() error {
	a.stateMutex.Lock()
	defer a.stateMutex.Unlock()

	// If already stopped or never started, return without error
	if a.stopped || !a.started {
		a.logger.Debug("SingleTargetApplier already stopped or never started, skipping")
		return nil
	}

	a.logger.Info("stopping SingleTargetApplier")

	// Cancel the context to signal workers to stop
>>>>>>> aeb604d5
	if a.cancelFunc != nil {
		a.cancelFunc()
	}

	// Close the chunklet buffer to signal no more work
	close(a.chunkletBuffer)

	// Mark as stopped before waiting to avoid deadlock
	a.stopped = true
	a.started = false

	// Wait for all workers to finish
	a.wg.Wait()

	a.logger.Info("SingleTargetApplier stopped")
	return nil
}

// writeWorker processes chunklets from the buffer
func (a *SingleTargetApplier) writeWorker(ctx context.Context) {
	defer a.wg.Done()
	workerID := atomic.AddInt32(&a.workerIDCounter, 1)

	defer func() {
		finishedCount := atomic.AddInt32(&a.writeWorkersFinished, 1)
		a.logger.Debug("writeWorker finished", "workerID", workerID, "finishedCount", finishedCount, "totalWorkers", a.writeWorkersCount)

		// If all write workers are finished, close the completions channel
		if finishedCount == a.writeWorkersCount {
			a.logger.Debug("writeWorker all write workers finished, closing completions channel", "workerID", workerID)
			close(a.chunkletCompletions)
		}
	}()

	for {
		select {
		case chunkletData, ok := <-a.chunkletBuffer:
			if !ok {
				a.logger.Debug("writeWorker channel closed, exiting", "workerID", workerID)
				return
			}

			a.logger.Debug("writeWorker processing chunklet", "workerID", workerID, "workID", chunkletData.workID, "rowCount", len(chunkletData.rows))

			// Write chunklet
			affectedRows, err := a.writeChunklet(ctx, chunkletData)

			// Send completion
			completion := chunkletCompletion{
				workID:       chunkletData.workID,
				affectedRows: affectedRows,
				err:          err,
			}

			select {
			case a.chunkletCompletions <- completion:
			case <-ctx.Done():
				return
			}

		case <-ctx.Done():
			return
		}
	}
}

// writeChunklet writes a single chunklet (up to 1000 rows)
func (a *SingleTargetApplier) writeChunklet(ctx context.Context, chunkletData chunklet) (int64, error) {
	if len(chunkletData.rows) == 0 {
		return 0, nil
	}

	// Get the intersected column names to match with the values
	columnNames := utils.IntersectNonGeneratedColumnsAsSlice(chunkletData.chunk.Table, chunkletData.chunk.NewTable)
	columnList := utils.IntersectNonGeneratedColumns(chunkletData.chunk.Table, chunkletData.chunk.NewTable)

	// Build VALUES clauses for all rows in the chunklet
	var valuesClauses []string
	for _, row := range chunkletData.rows {
		if len(columnNames) != len(row.values) {
			return 0, fmt.Errorf("column count mismatch: chunk %s has %d columns, but chunklet has %d values",
				chunkletData.chunk.String(), len(columnNames), len(row.values))
		}
		var values []string
		for i, value := range row.values {
			columnType, ok := chunkletData.chunk.NewTable.GetColumnMySQLType(columnNames[i])
			if !ok {
				return 0, fmt.Errorf("column %s not found in table info", columnNames[i])
			}
			values = append(values, utils.EscapeMySQLType(columnType, value))
		}
		valuesClauses = append(valuesClauses, fmt.Sprintf("(%s)", strings.Join(values, ", ")))
	}

	// Build the INSERT statement
	query := fmt.Sprintf("INSERT IGNORE INTO %s (%s) VALUES %s",
		chunkletData.chunk.NewTable.TableName,
		columnList,
		strings.Join(valuesClauses, ", "),
	)

	a.logger.Debug("writing chunklet", "rowCount", len(chunkletData.rows), "table", chunkletData.chunk.NewTable.TableName)

	// Execute the batch insert
	result, err := dbconn.RetryableTransaction(ctx, a.target.DB, true, a.dbConfig, query)
	if err != nil {
		return 0, fmt.Errorf("failed to execute chunklet insert: %w", err)
	}

	return result, nil
}

// feedbackCoordinator tracks chunklet completions and invokes callbacks when work is done
func (a *SingleTargetApplier) feedbackCoordinator(ctx context.Context) {
	defer a.wg.Done()
	a.logger.Debug("feedbackCoordinator started")

	for {
		select {
		case completion, ok := <-a.chunkletCompletions:
			if !ok {
				a.logger.Debug("feedbackCoordinator chunklet completions channel closed, exiting")
				return
			}

			a.logger.Debug("feedbackCoordinator received chunklet completion", "workID", completion.workID)

			// Update work completion status
			a.pendingMutex.Lock()
			pending, exists := a.pendingWork[completion.workID]
			if !exists {
				a.pendingMutex.Unlock()
				a.logger.Error("feedbackCoordinator received completion for unknown work", "workID", completion.workID)
				continue
			}

			// If there was an error, invoke callback immediately
			if completion.err != nil {
				callback := pending.callback
				a.pendingMutex.Unlock()
				callback(0, completion.err)
				continue
			}

			// Update completion count and affected rows
			pending.completedChunklets++
			pending.totalAffectedRows += completion.affectedRows

			a.logger.Debug("feedbackCoordinator work progress", "workID", completion.workID,
				"completedChunklets", pending.completedChunklets, "totalChunklets", pending.totalChunklets)

			// Check if all chunklets for this work are complete
			if pending.completedChunklets == pending.totalChunklets {
				a.logger.Debug("feedbackCoordinator all chunklets complete, invoking callback", "workID", completion.workID)

				// Invoke the callback
				callback := pending.callback
				affectedRows := pending.totalAffectedRows

				// Remove completed work from pending map
				delete(a.pendingWork, completion.workID)
				a.pendingMutex.Unlock()

				// Invoke callback outside the lock
				callback(affectedRows, nil)
			} else {
				a.pendingMutex.Unlock()
			}

		case <-ctx.Done():
			return
		}
	}
}

// DeleteKeys deletes rows by their key values synchronously.
// The keys are hashed key strings (from utils.HashKey).
// If lock is non-nil, the delete is executed under the table lock.
// If targetTable is nil, sourceTable is used for both (appropriate for move operations).
func (a *SingleTargetApplier) DeleteKeys(ctx context.Context, sourceTable, targetTable *table.TableInfo, keys []string, lock *dbconn.TableLock) (int64, error) {
	if len(keys) == 0 {
		return 0, nil
	}

	// For move operations, targetTable may be nil - use sourceTable for both
	if targetTable == nil {
		targetTable = sourceTable
	}

	// Convert hashed keys to row value constructor format
	var pkValues []string
	for _, key := range keys {
		pkValues = append(pkValues, utils.UnhashKeyToString(key))
	}

	// Build DELETE statement
	deleteStmt := fmt.Sprintf("DELETE FROM %s WHERE (%s) IN (%s)",
		targetTable.TableName,
		table.QuoteColumns(sourceTable.KeyColumns),
		strings.Join(pkValues, ","),
	)

	a.logger.Debug("executing delete", "keyCount", len(keys), "table", targetTable.TableName)

	// Execute under lock if provided
	if lock != nil {
		if err := lock.ExecUnderLock(ctx, deleteStmt); err != nil {
			return 0, fmt.Errorf("failed to execute delete under lock: %w", err)
		}
		// We don't get affected rows from ExecUnderLock, so return the key count
		return int64(len(keys)), nil
	}

	// Execute as a retryable transaction
	affectedRows, err := dbconn.RetryableTransaction(ctx, a.target.DB, false, a.dbConfig, deleteStmt)
	if err != nil {
		return 0, fmt.Errorf("failed to execute delete: %w", err)
	}

	return affectedRows, nil
}

// UpsertRows performs an upsert (INSERT ... ON DUPLICATE KEY UPDATE) synchronously.
// The rows are LogicalRow structs containing the row images.
// If lock is non-nil, the upsert is executed under the table lock.
// If targetTable is nil, sourceTable is used for both (appropriate for move operations).
func (a *SingleTargetApplier) UpsertRows(ctx context.Context, sourceTable, targetTable *table.TableInfo, rows []LogicalRow, lock *dbconn.TableLock) (int64, error) {
	if len(rows) == 0 {
		return 0, nil
	}

	// For move operations, targetTable may be nil - use sourceTable for both
	if targetTable == nil {
		targetTable = sourceTable
	}

	// Get the columns that exist in both source and destination tables
	columnList := utils.IntersectNonGeneratedColumns(sourceTable, targetTable)
	columnNames := utils.IntersectNonGeneratedColumnsAsSlice(sourceTable, targetTable)

	// Get the intersected column indices
	var intersectedColumns []int
	for i, sourceCol := range sourceTable.NonGeneratedColumns {
		if slices.Contains(targetTable.NonGeneratedColumns, sourceCol) {
			intersectedColumns = append(intersectedColumns, i)
		}
	}

	// Build the VALUES clause from the row images
	var valuesClauses []string
	for _, logicalRow := range rows {
		if logicalRow.IsDeleted {
			continue // Skip deleted rows
		}

		// Convert the row image to a VALUES clause, but only for intersected columns
		var values []string
		for i, colIndex := range intersectedColumns {
			if colIndex >= len(logicalRow.RowImage) {
				return 0, fmt.Errorf("column index %d exceeds row image length %d", colIndex, len(logicalRow.RowImage))
			}
			value := logicalRow.RowImage[colIndex]
			if value == nil {
				values = append(values, "NULL")
			} else {
				// Get the column type for proper escaping
				if i >= len(columnNames) {
					return 0, fmt.Errorf("column index %d exceeds columnNames length %d", i, len(columnNames))
				}
				columnType, ok := sourceTable.GetColumnMySQLType(columnNames[i])
				if !ok {
					return 0, fmt.Errorf("column %s not found in table info", columnNames[i])
				}
				values = append(values, utils.EscapeMySQLType(columnType, value))
			}
		}
		valuesClauses = append(valuesClauses, fmt.Sprintf("(%s)", strings.Join(values, ", ")))
	}

	if len(valuesClauses) == 0 {
		return 0, nil
	}

	// Build the ON DUPLICATE KEY UPDATE clause using MySQL 8.0+ syntax
	var updateClauses []string
	for _, col := range targetTable.NonGeneratedColumns {
		// Skip primary key columns in the UPDATE clause
		if !slices.Contains(targetTable.KeyColumns, col) {
			// Check if this column exists in both tables
			if slices.Contains(sourceTable.NonGeneratedColumns, col) {
				updateClauses = append(updateClauses, fmt.Sprintf("`%s` = new.`%s`", col, col))
			}
		}
	}

	upsertStmt := fmt.Sprintf("INSERT INTO %s (%s) VALUES %s AS new ON DUPLICATE KEY UPDATE %s",
		targetTable.TableName,
		columnList,
		strings.Join(valuesClauses, ", "),
		strings.Join(updateClauses, ", "),
	)

	a.logger.Debug("executing upsert", "rowCount", len(valuesClauses), "table", targetTable.TableName)

	// Execute under lock if provided
	if lock != nil {
		if err := lock.ExecUnderLock(ctx, upsertStmt); err != nil {
			return 0, fmt.Errorf("failed to execute upsert under lock: %w", err)
		}
		// We don't get affected rows from ExecUnderLock, so return the row count
		return int64(len(valuesClauses)), nil
	}

	// Execute as a retryable transaction
	affectedRows, err := dbconn.RetryableTransaction(ctx, a.target.DB, false, a.dbConfig, upsertStmt)
	if err != nil {
		return 0, fmt.Errorf("failed to execute upsert: %w", err)
	}

	return affectedRows, nil
}

// GetTargets returns the target database configuration for direct access.
// This is used by operations like checksum that need to query targets directly.
func (a *SingleTargetApplier) GetTargets() []Target {
	return []Target{a.target}
}<|MERGE_RESOLUTION|>--- conflicted
+++ resolved
@@ -25,12 +25,7 @@
 // It internally splits rows into chunklets for optimal batching and tracks
 // completion to invoke callbacks when all chunklets for a set of rows are done.
 type SingleTargetApplier struct {
-<<<<<<< HEAD
-	writeDB  *sql.DB
-	target   Target // Target configuration for GetTargets()
-=======
 	target   Target
->>>>>>> aeb604d5
 	dbConfig *dbconn.DBConfig
 	logger   *slog.Logger
 
@@ -88,16 +83,7 @@
 // NewSingleTargetApplier creates a new SingleTargetApplier
 func NewSingleTargetApplier(target Target, dbConfig *dbconn.DBConfig, logger *slog.Logger) *SingleTargetApplier {
 	return &SingleTargetApplier{
-<<<<<<< HEAD
-		writeDB: writeDB,
-		target: Target{
-			DB:       writeDB,
-			Config:   nil, // Config is optional and may not be available
-			KeyRange: "0", // Single target uses unsharded key range
-		},
-=======
 		target:              target,
->>>>>>> aeb604d5
 		dbConfig:            dbConfig,
 		logger:              logger,
 		chunkletBuffer:      make(chan chunklet, defaultBufferSize),
@@ -230,9 +216,6 @@
 // Stop signals the applier to shut down gracefully
 // This does not control the synchronous methods like UpsertRows/DeleteKeys,
 // which can continue after Stop() is called.
-<<<<<<< HEAD
-func (a *SingleTargetApplier) Stop() error {
-=======
 // This method is idempotent - calling it multiple times is safe.
 func (a *SingleTargetApplier) Stop() error {
 	a.stateMutex.Lock()
@@ -247,7 +230,6 @@
 	a.logger.Info("stopping SingleTargetApplier")
 
 	// Cancel the context to signal workers to stop
->>>>>>> aeb604d5
 	if a.cancelFunc != nil {
 		a.cancelFunc()
 	}
@@ -426,17 +408,14 @@
 // DeleteKeys deletes rows by their key values synchronously.
 // The keys are hashed key strings (from utils.HashKey).
 // If lock is non-nil, the delete is executed under the table lock.
-// If targetTable is nil, sourceTable is used for both (appropriate for move operations).
 func (a *SingleTargetApplier) DeleteKeys(ctx context.Context, sourceTable, targetTable *table.TableInfo, keys []string, lock *dbconn.TableLock) (int64, error) {
 	if len(keys) == 0 {
 		return 0, nil
 	}
-
 	// For move operations, targetTable may be nil - use sourceTable for both
 	if targetTable == nil {
 		targetTable = sourceTable
 	}
-
 	// Convert hashed keys to row value constructor format
 	var pkValues []string
 	for _, key := range keys {
@@ -473,17 +452,14 @@
 // UpsertRows performs an upsert (INSERT ... ON DUPLICATE KEY UPDATE) synchronously.
 // The rows are LogicalRow structs containing the row images.
 // If lock is non-nil, the upsert is executed under the table lock.
-// If targetTable is nil, sourceTable is used for both (appropriate for move operations).
 func (a *SingleTargetApplier) UpsertRows(ctx context.Context, sourceTable, targetTable *table.TableInfo, rows []LogicalRow, lock *dbconn.TableLock) (int64, error) {
 	if len(rows) == 0 {
 		return 0, nil
 	}
-
 	// For move operations, targetTable may be nil - use sourceTable for both
 	if targetTable == nil {
 		targetTable = sourceTable
 	}
-
 	// Get the columns that exist in both source and destination tables
 	columnList := utils.IntersectNonGeneratedColumns(sourceTable, targetTable)
 	columnNames := utils.IntersectNonGeneratedColumnsAsSlice(sourceTable, targetTable)
