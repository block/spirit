--- conflicted
+++ resolved
@@ -70,14 +70,7 @@
 	streamer *replication.BinlogStreamer
 
 	// The DB connection is used for queries like SHOW MASTER STATUS
-<<<<<<< HEAD
-	db *sql.DB
-	// The applier is used for flushing writes from subscriptions
-	// In spirit, it's the same as the db connection, but for Move
-	// it will be the target.
-=======
 	db       *sql.DB
->>>>>>> e843e004
 	applier  applier.Applier
 	dbConfig *dbconn.DBConfig
 
@@ -147,11 +140,7 @@
 	OnDDL                      chan string
 	ServerID                   uint32
 	UseExperimentalBufferedMap bool
-<<<<<<< HEAD
-	Applier                    applier.Applier  // Applier for writing to target(s)
-=======
 	Applier                    applier.Applier
->>>>>>> e843e004
 	DBConfig                   *dbconn.DBConfig // Database configuration including TLS settings
 }
 
@@ -511,7 +500,7 @@
 			// Rows event, check if there are any active subscriptions
 			// for it, and pass it to the subscription.
 			if err = c.processRowsEvent(ev, ev.Event.(*replication.RowsEvent)); err != nil {
-				panic(fmt.Sprintf("could not process events: %v", err))
+				panic("could not process events")
 			}
 		case *replication.QueryEvent:
 			// Query event, check if it is a DDL statement,
@@ -616,23 +605,6 @@
 				return fmt.Errorf("no primary key found for before row: %#v", beforeRow)
 			}
 
-			// If there is a VindexColumn set, we need to check that it has not been mutated.
-			// This is because reshards require vindex columns to be immutable (unless we start tracking
-			// changes by the vindex column instead of the PK). We do not handle the case that
-			// this could be a MINIMAL RBR event, because MINIMAL is not supported with buffered
-			// changes.
-			if sub.Tables()[0].VindexColumn != "" {
-				vindexColIdx, err := sub.Tables()[0].GetColumnOrdinal(sub.Tables()[0].VindexColumn)
-				if err != nil {
-					return err
-				}
-				// Check if the vindex column value has changed
-				if fmt.Sprintf("%v", beforeRow[vindexColIdx]) != fmt.Sprintf("%v", afterRow[vindexColIdx]) {
-					return fmt.Errorf("vindex column %s cannot be modified (before: %v, after: %v). MoveTables resharding requires vindex columns to be immutable",
-						sub.Tables()[0].VindexColumn, beforeRow[vindexColIdx], afterRow[vindexColIdx])
-				}
-			}
-
 			// With MINIMAL row image, we need to reconstruct the after key
 			// by combining the before key with any changed PK columns from the after image
 			afterKey := make([]any, len(beforeKey))
@@ -644,15 +616,16 @@
 
 			for pkIdx, pkCol := range sub.Tables()[0].KeyColumns {
 				// Find the position of this PK column in the table columns
-				colIdx, err := sub.Tables()[0].GetColumnOrdinal(pkCol)
-				if err != nil {
-					return err
-				}
-				// If this column exists in the after image and is not nil, use it
-				if colIdx < len(afterRowSlice) && afterRowSlice[colIdx] != nil {
-					if fmt.Sprintf("%v", beforeKey[pkIdx]) != fmt.Sprintf("%v", afterRowSlice[colIdx]) {
-						afterKey[pkIdx] = afterRowSlice[colIdx]
-						isPKUpdate = true
+				for colIdx, col := range sub.Tables()[0].Columns {
+					if col == pkCol {
+						// If this column exists in the after image and is not nil, use it
+						if colIdx < len(afterRowSlice) && afterRowSlice[colIdx] != nil {
+							if fmt.Sprintf("%v", beforeKey[pkIdx]) != fmt.Sprintf("%v", afterRowSlice[colIdx]) {
+								afterKey[pkIdx] = afterRowSlice[colIdx]
+								isPKUpdate = true
+							}
+						}
+						break
 					}
 				}
 			}
